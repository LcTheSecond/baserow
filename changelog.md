--- conflicted
+++ resolved
@@ -13,11 +13,8 @@
 * Replaced the table `order` index with an `order, id` index to improve performance.
 * **breaking change** The API endpoint to rotate a form views slug has been moved to
   `/database/views/${viewId}/rotate-slug/`.
-<<<<<<< HEAD
 * Increased maximum length of application name to 160 characters.
-=======
 * Fixed copying/pasting for date field.
->>>>>>> 84d718c1
 
 ## Released (2021-11-25)
 
