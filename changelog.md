# Changelog

<!--
Ensure you add link to the gitlab issue if it exists at the end of your changelog line.
For example:

* My changelog line [(#123)](https://gitlab.com/bramw/baserow/-/issues/123)
-->

## Unreleased

### New Features
<<<<<<< HEAD
* Added missing success printouts to `count_rows` and `calculate_storage_usage` commands.
=======
* Add `isort` settings to sort python imports.
>>>>>>> b8c08990

### Bug Fixes
* Resolve circular dependency in `FieldWithFiltersAndSortsSerializer` [#1113](https://gitlab.com/bramw/baserow/-/issues/1113)
* Fix various misspellings. Contributed by [@Josh Soref](https://github.com/jsoref/) using [check-spelling.dev](https://check-spelling.dev/)
* Fixed a bug when importing Airtable base with a date field less than 1000. [#1046](https://gitlab.com/bramw/baserow/-/issues/1046)

### Breaking Changes

## Released (2022-07-27 1.11.0)

### New Features

* Add configs and docs for VSCode setup. [#854](https://gitlab.com/bramw/baserow/-/issues/854)
* Added `in this week` filter [#569](https://gitlab.com/bramw/baserow/-/issues/954).
* Allow users to use row id in the form redirect URL. [#871](https://gitlab.com/bramw/baserow/-/merge_requests/871)
* Added a new "is months ago filter". [#1018](https://gitlab.com/bramw/baserow/-/issues/1018)
* Added a new "is years ago filter". [#1019](https://gitlab.com/bramw/baserow/-/issues/1019)
* Conditionally show form fields.
* Show badge when the user has account level premium.
* Added a new `ClientUndoRedoActionGroupId` request header to bundle multiple actions in a single API call. [#951](https://gitlab.com/bramw/baserow/-/issues/951)
* Applications can now be duplicated. [#960](https://gitlab.com/bramw/baserow/-/issues/960)
* Added option to use view's filters and sorting when listing rows. [#190](https://gitlab.com/bramw/baserow/-/issues/190)
* Added public gallery view [#1057](https://gitlab.com/bramw/baserow/-/issues/1057)
* Fixed bug with 404 middleware returning different 404 error messages based on the endpoint.
* Made it possible to import data into an existing table. [#342](https://gitlab.com/bramw/baserow/-/issues/342)
* New templates:
    * Benefit Show Manager
    * Business Expenses
    * Emergency Triage Log
    * Employee Directory
    * Growth Experiments
    * Moving Company Manager
    * Online Freelancer Management
    * Personal Finance Manager
    * User Feedback
    * Workshops and Trainings
* Updated templates:
    * Company Blog Management
    * Student Planner
    * Applicant Tracker
    * Book Catalog
    * Bucket List
    * Car Maintenance Log
    * Company Asset Tracker
    * Email Marketing Campaigns
    * Holiday Shopping
    * Recipe Book
    * Wedding Planning
* Tables can now be duplicated. [#961](https://gitlab.com/bramw/baserow/-/issues/961)
* Introduced environment variable to disable Google docs file preview. [#1074](https://gitlab.com/bramw/baserow/-/issues/1074)
* Made it possible to select the entire row via the row context menu. [#1061](https://gitlab.com/bramw/baserow/-/issues/1061)
* Show modal when the users clicks on a deactivated premium features. [#1066](https://gitlab.com/bramw/baserow/-/issues/1066)
* Replaced all custom alert code with `Alert` component [#1016](https://gitlab.com/bramw/baserow/-/issues/1016)
* Add ability to create and restore snapshots. [#141](https://gitlab.com/bramw/baserow/-/issues/141)
* When viewing an expanded row switch to a unique URL which links to that row. [#938](https://gitlab.com/bramw/baserow/-/issues/938)

### Bug Fixes

* Disable table import field type guessing and instead always import as text fields. [#1050](https://gitlab.com/bramw/baserow/-/issues/1050)
* Upgrade the images provided in our example docker-compose files to be the latest and most secure. [#1056](https://gitlab.com/bramw/baserow/-/issues/1056)
* Fix the perm delete trash cleanup job failing for self linking tables. [#1075](https://gitlab.com/bramw/baserow/-/issues/1075)
* Add better error handling to row count job. [#1051](https://gitlab.com/bramw/baserow/-/issues/1051)
* Fixed changing field type to unsupported form view bug. [#1078](https://gitlab.com/bramw/baserow/-/issues/1078)
* Ensure the latest error is always shown when clicking the formula refresh options link. [#1092](https://gitlab.com/bramw/baserow/-/issues/1092)
* Fixed duplicating view with that depends on select options mapping. [#1104](https://gitlab.com/bramw/baserow/-/issues/1104)
* Don't allow invalid aggregate formulas from being created causing errors when inserting rows. [#1089](https://gitlab.com/bramw/baserow/-/issues/1089)
* Fix backspace and delete keys breaking after selecting a formula text cell. [#1085](https://gitlab.com/bramw/baserow/-/issues/1085)
* Fixed problem when new webhooks would be sent twice with both old and new payload.
* Fixed problem causing kanban view duplication to fail silently. [#1109](https://gitlab.com/bramw/baserow/-/issues/1109)

### Breaking Changes

* API endpoints `undo` and `redo` now returns a list of actions undone/redone instead of a single action.
* Removed `primary` from all `components`and `stores` where it isn't absolutely required. [#1057](https://gitlab.com/bramw/baserow/-/issues/1057)
* Concurrent field updates will now respond with a 409 instead of blocking until the previous update finished, set the env var BASEROW_WAIT_INSTEAD_OF_409_CONFLICT_ERROR to revert to the old behaviour. [#1097](https://gitlab.com/bramw/baserow/-/issues/1097)

* **breaking change** Webhooks `row.created`, `row.updated` and `row.deleted` are
  replaced with `rows.created`, `rows.updated` and `rows.deleted`, containing multiple
  changed rows at once. Already created webhooks will still be called, but the received
  body will contain only the first changed row instead of all rows. It is highly
  recommended to convert all webhooks to the new types.
* Fix not being able to paste multiple cells when a formula field of array or single select type was in an error state. [#1084](https://gitlab.com/bramw/baserow/-/issues/1084)
* API endpoint `/database/views/grid/${viewSlug}/public/info/` has been replaced by `/database/views/${viewSlug}/public/info/` [#1057](https://gitlab.com/bramw/baserow/-/issues/1057)
  recommended converting all webhooks to the new types.


## Released (2022-07-05 1.10.2)

### New Features

* Added prefill query parameters for forms. [#852](https://gitlab.com/bramw/baserow/-/issues/852)
* Added Link Row contains filter. [874](https://gitlab.com/bramw/baserow/-/issues/874)
* Made the styling of the dashboard cleaner and more efficient.
  [#1023](https://gitlab.com/bramw/baserow/-/issues/1023)
* Added possibility to delete own user account [#880](https://gitlab.com/bramw/baserow/-/issues/880)
* Added new `group_user_added` signal that is called when an user accept an invitation to join a group.
* Added new `before_group_deleted` signal that is called just before a group would end up in the trash.
* Added multi-cell clearing via backspace key (delete on Mac).
* Added API exception registry that allows plugins to provide custom exception mappings for the REST API.
* Added formula round and int functions. [#891](https://gitlab.com/bramw/baserow/-/issues/891)
* Views can be duplicated. [#962](https://gitlab.com/bramw/baserow/-/issues/962)
* Link to table field can now link rows in the same table. [#798](https://gitlab.com/bramw/baserow/-/issues/798)
* Made it clearer that you're navigating to baserow.io when clicking the "Get a license"
  button.
* Redirect to signup instead of the login page if there are no admin users. [#1035](https://gitlab.com/bramw/baserow/-/issues/1035)
* `./dev.sh all_in_one_dev` now starts a hot reloading dev mode using the all-in-one image.
* Add startup check ensuring BASEROW_PUBLIC_URL and related variables are correct. [#1041](https://gitlab.com/bramw/baserow/-/issues/1041)
* Made it possible to extend the register page.
* Made it possible to extend the app layout.
* Allow to import more than 15Mb. [949](ttps://gitlab.com/bramw/baserow/-/issues/949)
* Add the ability to disable the model cache with the new BASEROW_DISABLE_MODEL_CACHE env variable.
* Add support for horizontal scrolling in grid views pressing Shift + mouse-wheel. [#867](https://gitlab.com/bramw/baserow/-/issues/867)
* Add basic field duplication. [#964](https://gitlab.com/bramw/baserow/-/issues/964)

### Bug Fixes

* Upload modal no longer closes when removing a file. [#569](https://gitlab.com/bramw/baserow/-/issues/569)
* API returns a nicer error if URL trailing slash is missing. [798](https://gitlab.com/bramw/baserow/-/issues/798)
* Fix dependant fields not being updated if the other side of a link row field changed. [918](https://gitlab.com/bramw/baserow/-/issues/918)
* Fix nested aggregate formulas not calculating results or causing errors. [683](https://gitlab.com/bramw/baserow/-/issues/683)
* Fix regex_replace formula function allowing invalid types as params. [#1024](https://gitlab.com/bramw/baserow/-/issues/1024)
* Fix newly imported templates missing field dependencies for some link row fields. [#1025](https://gitlab.com/bramw/baserow/-/issues/1025)
* Fix converting a link row not updating dependants on the reverse side. [#1026](https://gitlab.com/bramw/baserow/-/issues/1026)
* Fix formula bugs caused by unsupported generation of BC dates. [#952](https://gitlab.com/bramw/baserow/-/issues/952)
* Fix formula bug caused when looking up date intervals. [#924](https://gitlab.com/bramw/baserow/-/issues/924)
* Treat null values as zeros for numeric formulas. [#886](https://gitlab.com/bramw/baserow/-/issues/886)
* Add debugging commands/options for inspecting tables and updating formulas.
* Fix rare formula bug with multiple different formulas and view filters in one table. [#801](https://gitlab.com/bramw/baserow/-/issues/801)
* Added FormulaField to the options for the primary field. [#859](https://gitlab.com/bramw/baserow/-/issues/859)
* Fix errors when using row_id formula function with left/right functions.
* Fixed URL fields not being available in lookup fields. [#984](https://gitlab.com/bramw/baserow/-/issues/984)
* Fix lookup field conversions deleting all of its old field dependencies. [#1036](https://gitlab.com/bramw/baserow/-/issues/1036)
* Fix views becoming inaccessible due to race condition when invalidating model cache. [#1040](https://gitlab.com/bramw/baserow/-/issues/1040)
* Fix refresh formula options button always being shown initially. [#1037](https://gitlab.com/bramw/baserow/-/issues/1037)
* Fix get_human_readable_value crashing for some formula types. [#1042](https://gitlab.com/bramw/baserow/-/issues/1042)
* Fix import form that gets stuck in a spinning state when it hits an error.

### Breaking Changes

## Released (2022-06-09 1.10.1)

* Plugins can now include their own menu or other template in the main menu sidebar.
* Added the ability to use commas as separators in number fields
* Shift+Enter on grid view exit from editing mode for long text field
* Shift+Enter on grid view go to field below
* Make fields sortable in row create/edit modal.
* Added row coloring for Kanban and Gallery views
* Duplicate row.
* Added multi-row delete.
* Added a dropdown to the grid view that allows you to
  select the type of row identifier displayed next to a row (`Count`or `Row Identifier`).
* Added an admin setting to disable the ability to reset a users password.
* Fix formula bug caused when arguments of `when_empty` have different types.
* Formulas of type text now use textarea to show the cell value.
* Fix a bug in public grid views that prevented expanding long-text cells.
* Deprecate the SYNC_TEMPLATES_ON_STARTUP environment variable and no longer call the
  sync_templates command on startup in the docker images.
* Added BASEROW_TRIGGER_SYNC_TEMPLATES_AFTER_MIGRATION environment variable and now
  do the sync_templates task in the background after migration to massively speedup 
  first time Baserow startup speed.
* Fix deadlocks and performance problems caused by un-needed accidental row locks.
* Fixed CSV import adding an extra row with field names if the no headers option is selected.
* Fixed bad request displayed with webhook endpoints that redirects
* **breaking change** The API endpoint `/api/templates/install/<group_id>/<template_id>/`
  is now a POST request instead of GET.

## Released (2022-10-05 1.10.0)
* Prevent the Airtable import from failing hard when an invalid date is provided.
* Increased the max decimal places of a number field to 10.
* Fix formula autocomplete for fields with multiple quotes
* Fix slowdown in large Baserow instances as the generated model cache got large.
* The standalone `baserow/backend` image when used to run a celery service now defaults
  to running celery with the same number of processes as the number of available cores.
* When the BASEROW_AMOUNT_OF_WORKERS env variable is set to blank, the amount of worker
  processes defaults to the number of available cores.
* Fixed bug preventing file uploads via an url for self-hosters 
* Added new environment variable BASEROW_FILE_UPLOAD_SIZE_LIMIT_MB
* Fix aggregation not updated on filter update
* Fixed plugin boilerplate guide.

## Released (2022-10-05 1.10.0)

* Added batch create/update/delete rows endpoints. These endpoints make it possible to
  modify multiple rows at once. Currently, row created, row updated, and row deleted 
  webhooks are not triggered when using these endpoints.
* Fixed translations in emails sent by Baserow.
* Fixed invalid `first_name` validation in the account form modal.
* Shared public forms now don't allow creating new options
  for single and multiple select fields.
* Fixed bug where the arrow keys of a selected cell didn't work when they were not
  rendered.
* Select new view immediately after creation.
* Added group context menu to sidebar.
* Fixed Airtable import bug where the import would fail if a row is empty.
* Fixed occasional UnpicklingError error when getting a value from the model cache. 
* Fixed a problem where a form view with link row fields sends duplicate lookup requests.
* Pin backend python dependencies using pip-tools.
* Fixed the reactivity of the row values of newly created fields in some cases.
* Made it possible to impersonate another user as premium admin.
* Added `is days ago` filter to date field.
* Fixed a bug that made it possible to delete created on/modified by fields on the web frontend.
* Allow the setting of max request page size via environment variable.
* Added select option suggestions when converting to a select field.
* Introduced read only lookup of foreign row by clicking on a link row relationship in 
  the grid view row modal.
* Boolean field converts the word `checked` to `True` value.
* Fixed a bug where the backend would fail hard updating token permissions for deleted tables.
* Fixed the unchecked percent aggregation calculation
* Raise Airtable import task error and fixed a couple of minor import bugs.
* Add loading bar when syncing templates to make it obvious Baserow is still loading.
* Fixed bug where old values are missing in the update trigger of the webhook.
* Scroll to the first error message if the form submission fail
* Improved backup_baserow splitting multiselect through tables in separate batches.
* Fixed a bug that truncated characters for email in the sidebar
* **breaking change** The API endpoint `/api/database/formula/<field_id>/type/` now requires
  `table_id` instead of `field_id`, and also `name` in the request body.
* Added support in dev.sh for KDE's Konsole terminal emulator.
* Fixed a bug that would sometimes cancel multi-cell selection.
* Upgraded node runtime to v16.14.0
* Cache aggregation values to improve performances
* Added new endpoint to get all configured aggregations for a grid view
* Fixed DONT_UPDATE_FORMULAS_AFTER_MIGRATION env var not working correctly.
* Stopped the generated model cache clear operation also deleting all other redis keys.
* Added Spanish and Italian languages.
* Added undo/redo.
* Fixed bug where the link row field `link_row_relation_id` could fail when two 
  simultaneous requests are made.
* Added password protection for publicly shared grids and forms.
* Added multi-cell pasting.
* Made views trashable.
* Fixed bug where a cell value was not reverted when the request to the backend fails.
* **Premium** Added row coloring.
* Fixed row coloring bug when the table doesn't have any single select field.
* Dropdown can now be focused with tab key
* Added 0.0.0.0 and 127.0.0.1 as ALLOWED_HOSTS for connecting to the Baserow backend
* Added a new BASEROW_EXTRA_ALLOWED_HOSTS optional comma separated environment variable
  for configuring ALLOWED_HOSTS.
* Fixed a bug for some number filters that causes all rows to be returned when text is entered.
* Fixed webhook test call failing when request body is empty.
* Fixed a bug where making a multiple cell selection starting from an 
  empty `link_row` or `formula` field was not possible in Firefox.
* New templates:
  * Brand Assets Manager
  * Business Conference
  * Car Hunt
  * Company Blog Management
  * Event Staffing
  * Hotel Bookings
  * Nonprofit Grant Tracker
  * Performance Reviews
  * Product Roadmap
  * Public Library Inventory
  * Remote Team Hub
  * Product Roadmap
  * Hotel Bookings
* Updated templates:
  * Book writing guide
  * Bucket List
  * Call Center Log
  * Company Asset Tracker
  * Email Marketing Campaigns
  * Home Inventory
  * House Search
  * Job Search
  * Nonprofit Organization Management
  * Personal Task Manager
  * Political Campaign Contributions
  * Project Tracker
  * Recipe Book
  * Restaurant Management
  * Single Trip Planner
  * Software Application Bug Tracker
  * Student Planner
  * Teacher Lesson Plans
  * Team Check-ins
  * University Admissions Management
  * Wedding Client Planner


## Released (2022-03-03 1.9.1)

* Fixed bug when importing a formula or lookup field with an incorrect empty value.
* New templates:
    * Non-profit Organization Management
    * Elementary School Management
    * Call Center Log
    * Individual Medical Record
    * Trip History
    * Favorite Food Places
    * Wedding Client Planner
* Updated templates:
    * Holiday Shopping
    * Company Asset Tracker
    * Personal Health Log
    * Recipe Book
    * Student Planner
    * Political Campaign Contributions
* Upgraded `drf-spectacular`. Flag-style query parameters like `count` will now be displayed
  as `boolean` instead of `any` in the OpenAPI documentation. However, the behavior of these 
  flags is still the same.
* Fixed API docs enum warnings. Removed `number_type` is no longer displayed in the API docs.
* Fix the Baserow Heroku install filling up the hobby postgres by disabling template 
  syncing by default.

## Released (2022-03-02 1.9)

* Added accept `image/*` attribute to the form cover and logo upload. 
* Added management to import a shared Airtable base.
* Added web-frontend interface to import a shared Airtable base.
* Fixed adding new fields in the edit row popup that require refresh in Kanban and Form views.
* Cache model fields when generating model.
* Fixed `'<' not supported between instances of 'NoneType' and 'int'` error. Blank 
  string for a decimal value is now converted to `None` when using the REST API.
* Moved the in component `<i18n>` translations to JSON files. 
* Fix restoring table linking to trashed tables creating invalid link field. 
* Fixed not being able to create or convert a single select field with edge case name.
* Add Kanban view filters.
* Fix missing translation when importing empty CSV
* Fixed OpenAPI spec. The specification is now valid and can be used for imports to other
  tools, e.g. to various REST clients.
* Added search to gallery views.
* Views supporting search are properly updated when a column with a matching default value is added.
* Allow for group registrations while public registration is closed
* Allow for signup via group invitation while public registration is closed.
* **breaking change** Number field has been changed and doesn't use `number_type` property 
  anymore. The property `number_decimal_places` can be now set to `0` to indicate integers
  instead.
* Fixed error when the select row modal is closed immediately after opening.
* Add footer aggregations to grid view
* Hide "Export view" button if there is no valid exporter available
* Fix Django's default index naming scheme causing index name collisions.
* Added multi-cell selection and copying.
* Add "insert left" and "insert right" field buttons to grid view head context buttons.
* Workaround bug in Django's schema editor sometimes causing incorrect transaction 
  rollbacks resulting in the connection to the database becoming unusable.
* Rework Baserow docker images so they can be built and tested by gitlab CI.
* Bumped some backend and web-frontend dependencies.
* Remove runtime mjml service and pre-render email templates at build time.
* Add the all-in-one Baserow docker image.
* Migrate the Baserow Cloudron and Heroku images to work from the all-in-one.
* **breaking change** docker-compose.yml now requires secrets to be setup by the user,
  listens by default on 0.0.0.0:80 with a Caddy reverse proxy, use BASEROW_PUBLIC_URL 
  and BASEROW_CADDY_ADDRESSES now to configure a domain with optional auto https.
* Add health checks for all services.
* Ensure error logging is enabled in the Backend even when DEBUG is off.
* Removed upload file size limit.

## Released (2022-01-13 1.8.2)

* Fix Table Export showing blank modal.
* Fix vuelidate issues when baserow/web-frontend used as dependency. 

## Released (2022-01-13 1.8.1)

* Fixed migration failing when upgrading a version of Baserow installed using Postgres 
  10 or lower.
* Fixed download/preview files from another origin

## Released (2022-01-13)

* Fixed frontend errors occurring sometimes when mass deleting and restoring sorted 
  fields
* Added French translation.
* Added Video, Audio, PDF and some Office file preview.
* Added rating field type.
* Fix deleted options that appear in the command line JSON file export.
* Fix subtracting date intervals from dates in formulas in some situations not working.
* Added day of month filter to date field.
* Added gallery view.
  * Added cover field to the gallery view.
* Added length is lower than filter.
* **dev.sh users** Fixed bug in dev.sh where UID/GID were not being set correctly, 
  please rebuild any dev images you are using.
* Replaced the table `order` index with an `order, id` index to improve performance.
* **breaking change** The API endpoint to rotate a form views slug has been moved to
  `/database/views/${viewId}/rotate-slug/`.
* Increased maximum length of application name to 160 characters.
* Fixed copying/pasting for date field.
* Added ability to share grid views publicly.
* Allow changing the text of the submit button in the form view.
* Fixed reordering of single select options when initially creating the field.
* Improved performance by not rendering cells that are out of the view port.
* Fix bug where field options in rare situations could have been duplicated.
* Focused the search field when opening the modal to link a table row.
* Fixed order of fields in form preview.
* Fix the ability to make filters and sorts on invalid formula and lookup fields.
* Fixed bug preventing trash cleanup job from running after a lookup field was converted
  to another field type.
* Added cover field to the Kanban view.
* Fixed bug where not all rows were displayed on large screens.
* New templates:
    * Car Maintenance Log
    * Teacher Lesson Plans
    * Business Conference Event
    * Restaurant Management
* Updated templates:
    * Healthcare Facility Management
    * Apartment Hunt
    * Recipe Book
    * Commercial Property Management

## Released (2021-11-25)

* Increase Webhook URL max length to 2000.
* Fix trashing tables and related link fields causing the field dependency graph to
  become invalid.
* Fixed not executing premium tests.

## Released (2021-11-24)

* Fixed a bug where the frontend would fail hard if a table with no views was accessed.
* Tables can now be opened in new browser tabs.
* **Breaking Change**: Baserow's `docker-compose.yml` now allows setting the MEDIA_URL
  env variable. If using MEDIA_PORT you now need to set MEDIA_URL also.
* **Breaking Change**: Baserow's `docker-compose.yml` container names have changed to
  no longer be hardcoded to prevent naming clashes.
* Added a licensing system for the premium version.
* Fixed bug where it was possible to create duplicate trash entries.
* Fixed propType validation error when converting from a date field to a boolean field.
* Deprecate internal formula field function field_by_id.
* Made it possible to change user information.
* Added table webhooks functionality.
* Added extra indexes for user tables increasing performance.
* Add lookup field type.
* Add aggregate formula functions and the lookup formula function.
* Fixed date_diff formula function.
* Fixed a bug where the frontend would fail hard when converting a multiple select field
  inside the row edit modal.
* Added the kanban view.
* New templates:
    * House Search
    * Personal Health Log
    * Job Search
    * Single Trip Planner
    * Software Application Bug Tracker
* Updated templates:
    * Commercial Property Management
    * Company Asset Tracker
    * Wedding Planner
    * Blog Post Management
    * Home Inventory
    * Book Writing Guide
    * Political Campaign Contributions
    * Applicant Tracker

## Released (2021-10-05)

* Introduced new endpoint to get and update user account information.
* Fixed bug where a user could not be edited in the admin interface without providing 
  a password.
* Fixed bug where sometimes fields would not be ordered correctly in view exports.
* Fixed bug where brand-new fields weren't included in view exports.
* Fixed error when pasting into a single select field.
* Pasting the value of a single select option into a single select field now selects the
  first option with that value.
* The API now returns appropriate errors when trying to create a field with a name which is too long.
* Importing table data with a column name that is too long will now truncate that name.
* Fixed error when rapidly switching between template tables or views in the template 
  preview.
* Upgraded Django to version 3.2.6 and also upgraded all other backend libraries to 
  their latest versions.
* Fix minor error that could sometimes occur when a row and it's table/group/database
  were deleted in rapid succession.
* Fix accidentally locking of too many rows in various tables during update operations.
* Introduced the has file type filter.
* Fixed bug where the backend would fail hard when an invalid integer was provided as
  'before_id' when moving a row by introducing a decorator to validate query parameters.
* Fixed bug where copying a cell containing a null value resulted in an error.
* Added "Multiple Select" field type.
* Fixed a bug where the currently selected view was not in the viewport of the parent.
* Fixed a bug where views context would not scroll down after a new view has been added.
* New templates:
    * Recipe Book
    * Healthcare Facility Management
    * Bucket List
    * Apartment Hunt
    * Holiday Shopping
    * Email Marketing Campaigns
    * Book Writing Guide
    * Home Inventory
    * Political Campaign Contributions
* Updated templates:
    * Blog Post Management
* Fixed a bug where the backend would fail hard when trying to order by field name without
  using `user_field_names`.
* Added "Formula" field type with 30+ useful functions allowing dynamic per row
  calculations.

## Released (2021-08-11)

* Made it possible to leave a group.
* Changed web-frontend `/api/docs` route into `/api-docs`.
* Bumped the dependencies.
* The internal setting allowing Baserow to run with the user tables in a separate 
  database has been removed entirely to prevent data integrity issues.
* Fixed bug where the currently selected dropdown item is out of view from the dropdown
  window when scrolling with the arrow keys.
* Introduced link row field has row filter.
* Made the form view compatible with importing and exporting.
* Made it possible to use the "F2"-Key to edit a cell without clearing the cell content.
* Added password validation to password reset page.
* Add backup and restore database management commands.
* Dropped the `old_name` column.
* Hide view types that can't be exported in the export modal.
* Relaxed the URL field validator and made it consistent between the backend and 
  web-frontend.
* Fixed nuxt not restarting correctly using the provided Baserow supervisor config file.
* Added steps on how to configure Baserow to send emails in the install-on-ubuntu guide.
* Enabled password validation in the backend.
* **Premium**: You can now comment and discuss rows with others in your group, click the
  expand row button at the start of the row to view and add comments.
* Added "Last Modified" and "Created On" field types.
* Fixed moment issue if core is installed as a dependency.
* New templates:
  * Blog Post Management
* Updated templates:
  * Personal Task Manager
  * Wedding Planning
  * Book Catalog
  * Applicant Tracker
  * Project Tracker
* Fixed earliest and latest date aggregations

## Released (2021-07-16)

* Fix bug preventing fields not being able to be converted to link row fields in some
  situations.

## Released (2021-07-15)

* **Breaking Change**: Baserow's `docker-compose.yml` no longer exposes ports for 
  the `db`, `mjml` and `redis` containers for security reasons. 
* **Breaking Change**: `docker-compose.yml` will by default only expose Baserow on 
  `localhost` and not `0.0.0.0`, meaning it will not be accessible remotely unless 
  manually configured.

## Released (2021-07-13)

* Added a Heroku template and one click deploy button.
* Fixed bug preventing the deletion of rows with a blank single select primary field.
* Fixed error in trash cleanup job when deleting multiple rows and a field from the
  same table at once.

## Released (2021-07-12)

* Made it possible to list table field meta-data with a token.
* Added form view.
* The API endpoint to update the grid view field options has been moved to
  `/api/database/views/{view_id}/field-options/`.
* The email field's validation is now consistent and much more permissive allowing most 
  values which look like email addresses.
* Add trash where deleted apps, groups, tables, fields and rows can be restored 
  deletion.
* Fix the create group invite endpoint failing when no message provided.
* Single select options can now be ordered by drag and drop. 
* Added before and after date filters.
* Support building Baserow out of the box on Ubuntu by lowering the required docker
  version to build Baserow down to 19.03.
* Disallow duplicate field names in the same table, blank field names or field names
  called 'order' and 'id'. Existing invalid field names will be fixed automatically. 
* Add user_field_names GET flag to various endpoints which switches the API to work
  using actual field names and not the internal field_1,field_2 etc identifiers.
* Added templates:
  * Commercial Property Management
  * Company Asset Tracker
  * Student Planner

## Released (2021-06-02)

* Fixed bug where the grid view would fail hard if a cell is selected and the component
  is destroyed.
* Made it possible to import a JSON file when creating a table.
* Made it possible to order the views by drag and drop.
* Made it possible to order the groups by drag and drop.
* Made it possible to order the applications by drag and drop.
* Made it possible to order the tables by drag and drop.
* **Premium**: Added an admin dashboard.
* **Premium**: Added group admin area allowing management of all baserow groups.
* Added today, this month and this year filter.
* Added a page containing external resources to the docs.
* Added a human-readable error message when a user tries to sign in with a deactivated
  account.
* Tables and views can now be exported to CSV (if you have installed using the ubuntu 
  guide please use the updated .conf files to enable this feature).
* **Premium** Tables and views can now be exported to JSON and XML.
* Removed URL field max length and fixed the backend failing hard because of that.
* Fixed bug where the focus of an Editable component was not always during and after
  editing if the parent component had overflow hidden.
* Fixed bug where the selected view would still be visible after deleting it.
* Templates:
  * Lightweight CRM
  * Wedding Planning
  * Book Catalog
  * App Pitch Planner

## Released (2021-05-11)

* Added configurable field limit.
* Fixed memory leak in the `link_row` field.
* Switch to using a celery based email backend by default.
* Added `--add-columns` flag to the `fill_table` management command. It creates all the
  field types before filling the table with random data.
* Reworked Baserow's Docker setup to be easier to use, faster to build and more secure.
* Make the view header more compact when the content doesn't fit anymore.
* Allow providing a `template_id` when registering a new account, which will install
  that template instead of the default database.
* Made it possible to drag and drop rows in the desired order.
* Fixed bug where the rows could get out of sync during real time collaboration.
* Made it possible to export and import the file field including contents.
* Added `fill_users` admin management command which fills baserow with fake users.
* Made it possible to drag and drop the views in the desired order.
* **Premium**: Added user admin area allowing management of all baserow users.

## Released (2021-04-08)

* Added support for importing tables from XML files.
* Added support for different** character encodings when importing CSV files.
* Prevent websocket reconnect loop when the authentication fails.
* Refactored the GridView component and improved interface speed.
* Prevent websocket reconnect when the connection closes without error.
* Added gunicorn worker test to the CI pipeline.
* Made it possible to re-order fields in a grid view.
* Show the number of filters and sorts active in the header of a grid view.
* The first user to sign-up after installation now gets given staff status.
* Rename the "includes" get parameter across all API endpoints to "include" to be 
  consistent.
* Add missing include query parameter and corresponding response attributes to API docs. 
* Remove incorrectly included "filters_disabled" field from 
  list_database_table_grid_view_rows api endpoint.
* Show an error to the user when the web socket connection could not be made and the
  reconnect loop stops.
* Fixed 100X backend web socket errors when refreshing the page.
* Fixed SSRF bug in the file upload by URL by blocking urls to the private network.
* Fixed bug where an invalid date could be converted to 0001-01-01.
* The list_database_table_rows search query parameter now searches all possible field
  types.
* Add Phone Number field.
* Add support for Date, Number and Single Select fields to the Contains and Not Contains
  view 
  filters.
* Searching all rows can now be done by clicking the new search icon in the top right.

## Released (2021-03-01)

* Redesigned the left sidebar.
* Fixed error when a very long user file name is provided when uploading.
* Upgraded DRF Spectacular dependency to the latest version.
* Added single select field form option validation.
* Changed all cookies to SameSite=lax.
* Fixed the "Ignored attempt to cancel a touchmove" error.
* Refactored the has_user everywhere such that the raise_error argument is used when
  possible.
* Added Baserow Cloudron app.
* Fixed bug where a single select field without options could not be converted to a
  another field.
* Fixed bug where the Editable component was not working if a prent a user-select:
  none; property.
* Fail hard when the web-frontend can't reach the backend because of a network error.
* Use UTC time in the date picker.
* Refactored handler get_* methods so that they never check for permissions.
* Made it possible to configure SMTP settings via environment variables.
* Added field name to the public REST API docs.
* Made the public REST API docs compatible with smaller screens.
* Made it possible for the admin to disable new signups.
* Reduced the amount of queries when using the link row field.
* Respect the date format when converting to a date field.
* Added a field type filename contains filter.

## Released (2021-02-04)

* Upgraded web-frontend dependencies.
* Fixed bug where you could not convert an existing field to a single select field
  without select options.
* Fixed bug where is was not possible to create a relation to a table that has a single
  select as primary field.
* Implemented real time collaboration.
* Added option to hide fields in a grid view.
* Keep token usage details.
* Fixed bug where an incompatible row value was visible and used while changing the
  field type.
* Fixed bug where the row in the RowEditModel was not entirely reactive and wouldn't be
  updated when the grid view was refreshed.
* Made it possible to invite other users to a group.

## Released (2021-01-06)

* Allow larger values for the number field and improved the validation.
* Fixed bug where if you have no filters, but the filter type is set to `OR` it always
  results in a not matching row state in the web-frontend.
* Fixed bug where the arrow navigation didn't work for the dropdown component in
  combination with a search query.
* Fixed bug where the page refreshes if you press enter in an input in the row modal.
* Added filtering by GET parameter to the rows listing endpoint.
* Fixed drifting context menu.
* Store updated and created timestamp for the groups, applications, tables, views,
  fields and rows.
* Made the file name editable.
* Made the rows orderable and added the ability to insert a row at a given position.
* Made it possible to include or exclude specific fields when listing rows via the API.
* Implemented a single select field.
* Fixed bug where inserting above or below a row created upon signup doesn't work
  correctly.

## Released (2020-12-01)

* Added select_for_update where it was still missing.
* Fixed API docs scrollbar size issue.
* Also lint the backend tests.
* Implemented a switch to disable all filters without deleting them.
* Made it possible to order by fields via the rows listing endpoint.
* Added community chat to the readme.
* Made the cookies strict and secure.
* Removed the redundant _DOMAIN variables.
* Set un-secure lax cookie when public web frontend url isn't over a secure connection.
* Fixed bug where the sort choose field item didn't have a hover effect.
* Implemented a file field and user files upload.
* Made it impossible for the `link_row` field to be a primary field because that can
  cause the primary field to be deleted.

## Released (2020-11-02)

* Highlight the row of a selected cell.
* Fixed error when there is no view.
* Added Ubuntu installation guide documentation.
* Added Email field.
* Added importer abstraction including a CSV and tabular paste importer.
* Added ability to navigate dropdown menus with arrow keys.
* Added confirmation modals when the user wants to delete a group, application, table,
  view or field.
* Fixed bug in the web-frontend URL validation where a '*' was invalidates.
* Made it possible to publicly expose the table data via a REST API.

## Released (2020-10-06)

* Prevent adding a new line to the long text field in the grid view when selecting the
  cell by pressing the enter key.
* Fixed The table X is not found in the store error.
* Fixed bug where the selected name of the dropdown was not updated when that name was
  changed.
* Fixed bug where the link row field is not removed from the store when the related
  table is deleted.
* Added filtering of rows per view.
* Fixed bug where the error message of the 'Select a table to link to' was not always
  displayed.
* Added URL field.
* Added sorting of rows per view.

## Released (2020-09-02)

* Added contribution guidelines.
* Fixed bug where it was not possible to change the table name when it contained a link
  row field.

## Released (2020-08-31)

* Added field that can link to the row of another table.
* Fixed bug where the text_default value changed to None if not provided in a patch
  request.
* Block non web frontend domains in the base url when requesting a password reset
  email.
* Increased the amount of password characters to 256 when signing up.
* Show machine readable error message when the signature has expired.

## Released (2020-07-20)

* Added raises attribute to the docstrings.
* Added OpenAPI docs.
* Refactored all SCSS classes to BEM naming.
* Use the new long text field, date field and view's field options for the example 
  tables when creating a new account. Also use the long text field when creating a new 
  table.
* Removed not needed api v0 namespace in url and python module.
* Fixed keeping the datepicker visible in the grid view when selecting a date for the 
  first time.
* Improved API 404 errors by providing a machine readable error.
* Added documentation markdown files.
* Added cookiecutter plugin boilerplate.

## Released (2020-06-08)

* Fixed not handling 500 errors.
* Prevent row context menu when right clicking on a field that's being edited.
* Added row modal editing feature to the grid view.
* Made it possible to resize the field width per view.
* Added validation and formatting for the number field.
* Cancel the editing state of a fields when the escape key is pressed.
* The next field is now selected when the tab character is pressed when a field is
  selected.
* Changed the styling of the notification alerts.
* Fixed error when changing field type and the data value wasn't in the correct
  format.
* Update the field's data values when the type changes.
* Implemented reset forgotten password functionality.
* Fill a newly created table with some initial data.
* Enabled the arrow keys to navigate through the fields in the grid view.
* Fixed memory leak bug.
* Use environment variables for all settings.
* Normalize the users email address when signing up and signing in.
* Use Django REST framework status code constants instead of integers.
* Added long text field.
* Fixed not refreshing token bug and improved authentication a little bit.
* Introduced copy, paste and delete functionality of selected fields.
* Added date/datetime field.
* Improved grid view scrolling for touch devices.
* Implemented password change function and settings popup.<|MERGE_RESOLUTION|>--- conflicted
+++ resolved
@@ -10,11 +10,8 @@
 ## Unreleased
 
 ### New Features
-<<<<<<< HEAD
 * Added missing success printouts to `count_rows` and `calculate_storage_usage` commands.
-=======
 * Add `isort` settings to sort python imports.
->>>>>>> b8c08990
 
 ### Bug Fixes
 * Resolve circular dependency in `FieldWithFiltersAndSortsSerializer` [#1113](https://gitlab.com/bramw/baserow/-/issues/1113)
