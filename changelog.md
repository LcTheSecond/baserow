# Changelog

## Unreleased

* Added management to import a shared Airtable base.
* Fixed adding new fields in the edit row popup that require refresh in Kanban and Form views.
* Cache model fields when generating model.
* Fixed `'<' not supported between instances of 'NoneType' and 'int'` error. Blank 
  string for a decimal value is now converted to `None` when using the REST API.
* Moved the in component `<i18n>` translations to JSON files. 
* Fix restoring table linking to trashed tables creating invalid link field. 
* Fixed not being able to create or convert a single select field with edge case name.
* Add Kanban view filters.
* Fix missing translation when importing empty CSV
* Fixed OpenAPI spec. The specification is now valid and can be used for imports to other
  tools, e.g. to various REST clients.
* Added search to gallery views.
* Views supporting search are properly updated when a column with a matching default value is added.
<<<<<<< HEAD
* Allow for group registrations while public registration is closed
* Allow for signup via group invitation while public registration is closed.
=======
* **breaking change** Number field has been changed and doesn't use `number_type` property 
  anymore. The property `number_decimal_places` can be now set to `0` to indicate integers
  instead.
>>>>>>> 704ab3be

## Released (2022-01-13 1.8.2)

* Fix Table Export showing blank modal.
* Fix vuelidate issues when baserow/web-frontend used as dependency. 

## Released (2022-01-13 1.8.1)

* Fixed migration failing when upgrading a version of Baserow installed using Postgres 
  10 or lower.
* Fixed download/preview files from another origin

## Released (2022-01-13)

* Fixed frontend errors occurring sometimes when mass deleting and restoring sorted 
  fields
* Added French translation.
* Added Video, Audio, PDF and some Office file preview.
* Added rating field type.
* Fix deleted options that appear in the command line JSON file export.
* Fix subtracting date intervals from dates in formulas in some situations not working.
* Added day of month filter to date field.
* Added gallery view.
  * Added cover field to the gallery view.
* Added length is lower than filter.
* **dev.sh users** Fixed bug in dev.sh where UID/GID were not being set correctly, 
  please rebuild any dev images you are using.
* Replaced the table `order` index with an `order, id` index to improve performance.
* **breaking change** The API endpoint to rotate a form views slug has been moved to
  `/database/views/${viewId}/rotate-slug/`.
* Increased maximum length of application name to 160 characters.
* Fixed copying/pasting for date field.
* Added ability to share grid views publicly.
* Allow changing the text of the submit button in the form view.
* Fixed reordering of single select options when initially creating the field.
* Improved performance by not rendering cells that are out of the view port.
* Fix bug where field options in rare situations could have been duplicated.
* Focused the search field when opening the modal to link a table row.
* Fixed order of fields in form preview.
* Fix the ability to make filters and sorts on invalid formula and lookup fields.
* Fixed bug preventing trash cleanup job from running after a lookup field was converted
  to another field type.
* Added cover field to the Kanban view.
* Fixed bug where not all rows were displayed on large screens.
* New templates:
    * Car Maintenance Log
    * Teacher Lesson Plans
    * Business Conference Event
    * Restaurant Management
* Updated templates:
    * Healthcare Facility Management
    * Apartment Hunt
    * Recipe Book
    * Commercial Property Management

## Released (2021-11-25)

* Increase Webhook URL max length to 2000.
* Fix trashing tables and related link fields causing the field dependency graph to
  become invalid.
* Fixed not executing premium tests.

## Released (2021-11-24)

* Fixed a bug where the frontend would fail hard if a table with no views was accessed.
* Tables can now be opened in new browser tabs.
* **Breaking Change**: Baserow's `docker-compose.yml` now allows setting the MEDIA_URL
  env variable. If using MEDIA_PORT you now need to set MEDIA_URL also.
* **Breaking Change**: Baserow's `docker-compose.yml` container names have changed to
  no longer be hardcoded to prevent naming clashes.
* Added a licensing system for the premium version.
* Fixed bug where it was possible to create duplicate trash entries.
* Fixed propType validation error when converting from a date field to a boolean field.
* Deprecate internal formula field function field_by_id.
* Made it possible to change user information.
* Added table webhooks functionality.
* Added extra indexes for user tables increasing performance.
* Add lookup field type.
* Add aggregate formula functions and the lookup formula function.
* Fixed date_diff formula function.
* Fixed a bug where the frontend would fail hard when converting a multiple select field
  inside the row edit modal.
* Added the kanban view.
* New templates:
    * House Search
    * Personal Health Log
    * Job Search
    * Single Trip Planner
    * Software Application Bug Tracker
* Updated templates:
    * Commercial Property Management
    * Company Asset Tracker
    * Wedding Planner
    * Blog Post Management
    * Home Inventory
    * Book Writing Guide
    * Political Campaign Contributions
    * Applicant Tracker

## Released (2021-10-05)

* Introduced new endpoint to get and update user account information.
* Fixed bug where a user could not be edited in the admin interface without providing 
  a password.
* Fixed bug where sometimes fields would not be ordered correctly in view exports.
* Fixed bug where brand-new fields weren't included in view exports.
* Fixed error when pasting into a single select field.
* Pasting the value of a single select option into a single select field now selects the
  first option with that value.
* The API now returns appropriate errors when trying to create a field with a name which is too long.
* Importing table data with a column name that is too long will now truncate that name.
* Fixed error when rapidly switching between template tables or views in the template 
  preview.
* Upgraded Django to version 3.2.6 and also upgraded all other backend libraries to 
  their latest versions.
* Fix minor error that could sometimes occur when a row and it's table/group/database
  were deleted in rapid succession.
* Fix accidentally locking of too many rows in various tables during update operations.
* Introduced the has file type filter.
* Fixed bug where the backend would fail hard when an invalid integer was provided as
  'before_id' when moving a row by introducing a decorator to validate query parameters.
* Fixed bug where copying a cell containing a null value resulted in an error.
* Added "Multiple Select" field type.
* Fixed a bug where the currently selected view was not in the viewport of the parent.
* Fixed a bug where views context would not scroll down after a new view has been added.
* New templates:
    * Recipe Book
    * Healthcare Facility Management
    * Bucket List
    * Apartment Hunt
    * Holiday Shopping
    * Email Marketing Campaigns
    * Book Writing Guide
    * Home Inventory
    * Political Campaign Contributions
* Updated templates:
    * Blog Post Management
* Fixed a bug where the backend would fail hard when trying to order by field name without
  using `user_field_names`.
* Added "Formula" field type with 30+ useful functions allowing dynamic per row
  calculations.

## Released (2021-08-11)

* Made it possible to leave a group.
* Changed web-frontend `/api/docs` route into `/api-docs`.
* Bumped the dependencies.
* The internal setting allowing Baserow to run with the user tables in a separate 
  database has been removed entirely to prevent data integrity issues.
* Fixed bug where the currently selected dropdown item is out of view from the dropdown
  window when scrolling with the arrow keys.
* Introduced link row field has row filter.
* Made the form view compatible with importing and exporting.
* Made it possible to use the "F2"-Key to edit a cell without clearing the cell content.
* Added password validation to password reset page.
* Add backup and restore database management commands.
* Dropped the `old_name` column.
* Hide view types that can't be exported in the export modal.
* Relaxed the URL field validator and made it consistent between the backend and 
  web-frontend.
* Fixed nuxt not restarting correctly using the provided Baserow supervisor config file.
* Added steps on how to configure Baserow to send emails in the install-on-ubuntu guide.
* Enabled password validation in the backend.
* **Premium**: You can now comment and discuss rows with others in your group, click the
  expand row button at the start of the row to view and add comments.
* Added "Last Modified" and "Created On" field types.
* Fixed moment issue if core is installed as a dependency.
* New templates:
  * Blog Post Management
* Updated templates:
  * Personal Task Manager
  * Wedding Planning
  * Book Catalog
  * Applicant Tracker
  * Project Tracker

## Released (2021-07-16)

* Fix bug preventing fields not being able to be converted to link row fields in some
  situations.

## Released (2021-07-15)

* **Breaking Change**: Baserow's `docker-compose.yml` no longer exposes ports for 
  the `db`, `mjml` and `redis` containers for security reasons. 
* **Breaking Change**: `docker-compose.yml` will by default only expose Baserow on 
  `localhost` and not `0.0.0.0`, meaning it will not be accessible remotely unless 
  manually configured.

## Released (2021-07-13)

* Added a Heroku template and one click deploy button.
* Fixed bug preventing the deletion of rows with a blank single select primary field.
* Fixed error in trash cleanup job when deleting multiple rows and a field from the
  same table at once.

## Released (2021-07-12)

* Made it possible to list table field meta-data with a token.
* Added form view.
* The API endpoint to update the grid view field options has been moved to
  `/api/database/views/{view_id}/field-options/`.
* The email field's validation is now consistent and much more permissive allowing most 
  values which look like email addresses.
* Add trash where deleted apps, groups, tables, fields and rows can be restored 
  deletion.
* Fix the create group invite endpoint failing when no message provided.
* Single select options can now be ordered by drag and drop. 
* Added before and after date filters.
* Support building Baserow out of the box on Ubuntu by lowering the required docker
  version to build Baserow down to 19.03.
* Disallow duplicate field names in the same table, blank field names or field names
  called 'order' and 'id'. Existing invalid field names will be fixed automatically. 
* Add user_field_names GET flag to various endpoints which switches the API to work
  using actual field names and not the internal field_1,field_2 etc identifiers.
* Added templates:
  * Commercial Property Management
  * Company Asset Tracker
  * Student Planner

## Released (2021-06-02)

* Fixed bug where the grid view would fail hard if a cell is selected and the component
  is destroyed.
* Made it possible to import a JSON file when creating a table.
* Made it possible to order the views by drag and drop.
* Made it possible to order the groups by drag and drop.
* Made it possible to order the applications by drag and drop.
* Made it possible to order the tables by drag and drop.
* **Premium**: Added an admin dashboard.
* **Premium**: Added group admin area allowing management of all baserow groups.
* Added today, this month and this year filter.
* Added a page containing external resources to the docs.
* Added a human-readable error message when a user tries to sign in with a deactivated
  account.
* Tables and views can now be exported to CSV (if you have installed using the ubuntu 
  guide please use the updated .conf files to enable this feature).
* **Premium** Tables and views can now be exported to JSON and XML.
* Removed URL field max length and fixed the backend failing hard because of that.
* Fixed bug where the focus of an Editable component was not always during and after
  editing if the parent component had overflow hidden.
* Fixed bug where the selected view would still be visible after deleting it.
* Templates:
  * Lightweight CRM
  * Wedding Planning
  * Book Catalog
  * App Pitch Planner

## Released (2021-05-11)

* Added configurable field limit.
* Fixed memory leak in the `link_row` field.
* Switch to using a celery based email backend by default.
* Added `--add-columns` flag to the `fill_table` management command. It creates all the
  field types before filling the table with random data.
* Reworked Baserow's Docker setup to be easier to use, faster to build and more secure.
* Make the view header more compact when the content doesn't fit anymore.
* Allow providing a `template_id` when registering a new account, which will install
  that template instead of the default database.
* Made it possible to drag and drop rows in the desired order.
* Fixed bug where the rows could get out of sync during real time collaboration.
* Made it possible to export and import the file field including contents.
* Added `fill_users` admin management command which fills baserow with fake users.
* Made it possible to drag and drop the views in the desired order.
* **Premium**: Added user admin area allowing management of all baserow users.

## Released (2021-04-08)

* Added support for importing tables from XML files.
* Added support for different** character encodings when importing CSV files.
* Prevent websocket reconnect loop when the authentication fails.
* Refactored the GridView component and improved interface speed.
* Prevent websocket reconnect when the connection closes without error.
* Added gunicorn worker test to the CI pipeline.
* Made it possible to re-order fields in a grid view.
* Show the number of filters and sorts active in the header of a grid view.
* The first user to sign-up after installation now gets given staff status.
* Rename the "includes" get parameter across all API endpoints to "include" to be 
  consistent.
* Add missing include query parameter and corresponding response attributes to API docs. 
* Remove incorrectly included "filters_disabled" field from 
  list_database_table_grid_view_rows api endpoint.
* Show an error to the user when the web socket connection could not be made and the
  reconnect loop stops.
* Fixed 100X backend web socket errors when refreshing the page.
* Fixed SSRF bug in the file upload by URL by blocking urls to the private network.
* Fixed bug where an invalid date could be converted to 0001-01-01.
* The list_database_table_rows search query parameter now searches all possible field
  types.
* Add Phone Number field.
* Add support for Date, Number and Single Select fields to the Contains and Not Contains
  view 
  filters.
* Searching all rows can now be done by clicking the new search icon in the top right.

## Released (2021-03-01)

* Redesigned the left sidebar.
* Fixed error when a very long user file name is provided when uploading.
* Upgraded DRF Spectacular dependency to the latest version.
* Added single select field form option validation.
* Changed all cookies to SameSite=lax.
* Fixed the "Ignored attempt to cancel a touchmove" error.
* Refactored the has_user everywhere such that the raise_error argument is used when
  possible.
* Added Baserow Cloudron app.
* Fixed bug where a single select field without options could not be converted to a
  another field.
* Fixed bug where the Editable component was not working if a prent a user-select:
  none; property.
* Fail hard when the web-frontend can't reach the backend because of a network error.
* Use UTC time in the date picker.
* Refactored handler get_* methods so that they never check for permissions.
* Made it possible to configure SMTP settings via environment variables.
* Added field name to the public REST API docs.
* Made the public REST API docs compatible with smaller screens.
* Made it possible for the admin to disable new signups.
* Reduced the amount of queries when using the link row field.
* Respect the date format when converting to a date field.
* Added a field type filename contains filter.

## Released (2021-02-04)

* Upgraded web-frontend dependencies.
* Fixed bug where you could not convert an existing field to a single select field
  without select options.
* Fixed bug where is was not possible to create a relation to a table that has a single
  select as primary field.
* Implemented real time collaboration.
* Added option to hide fields in a grid view.
* Keep token usage details.
* Fixed bug where an incompatible row value was visible and used while changing the
  field type.
* Fixed bug where the row in the RowEditModel was not entirely reactive and wouldn't be
  updated when the grid view was refreshed.
* Made it possible to invite other users to a group.

## Released (2021-01-06)

* Allow larger values for the number field and improved the validation.
* Fixed bug where if you have no filters, but the filter type is set to `OR` it always
  results in a not matching row state in the web-frontend.
* Fixed bug where the arrow navigation didn't work for the dropdown component in
  combination with a search query.
* Fixed bug where the page refreshes if you press enter in an input in the row modal.
* Added filtering by GET parameter to the rows listing endpoint.
* Fixed drifting context menu.
* Store updated and created timestamp for the groups, applications, tables, views,
  fields and rows.
* Made the file name editable.
* Made the rows orderable and added the ability to insert a row at a given position.
* Made it possible to include or exclude specific fields when listing rows via the API.
* Implemented a single select field.
* Fixed bug where inserting above or below a row created upon signup doesn't work
  correctly.

## Released (2020-12-01)

* Added select_for_update where it was still missing.
* Fixed API docs scrollbar size issue.
* Also lint the backend tests.
* Implemented a switch to disable all filters without deleting them.
* Made it possible to order by fields via the rows listing endpoint.
* Added community chat to the readme.
* Made the cookies strict and secure.
* Removed the redundant _DOMAIN variables.
* Set un-secure lax cookie when public web frontend url isn't over a secure connection.
* Fixed bug where the sort choose field item didn't have a hover effect.
* Implemented a file field and user files upload.
* Made it impossible for the `link_row` field to be a primary field because that can
  cause the primary field to be deleted.

## Released (2020-11-02)

* Highlight the row of a selected cell.
* Fixed error when there is no view.
* Added Ubuntu installation guide documentation.
* Added Email field.
* Added importer abstraction including a CSV and tabular paste importer.
* Added ability to navigate dropdown menus with arrow keys.
* Added confirmation modals when the user wants to delete a group, application, table,
  view or field.
* Fixed bug in the web-frontend URL validation where a '*' was invalidates.
* Made it possible to publicly expose the table data via a REST API.

## Released (2020-10-06)

* Prevent adding a new line to the long text field in the grid view when selecting the
  cell by pressing the enter key.
* Fixed The table X is not found in the store error.
* Fixed bug where the selected name of the dropdown was not updated when that name was
  changed.
* Fixed bug where the link row field is not removed from the store when the related
  table is deleted.
* Added filtering of rows per view.
* Fixed bug where the error message of the 'Select a table to link to' was not always
  displayed.
* Added URL field.
* Added sorting of rows per view.

## Released (2020-09-02)

* Added contribution guidelines.
* Fixed bug where it was not possible to change the table name when it contained a link
  row field.

## Released (2020-08-31)

* Added field that can link to the row of another table.
* Fixed bug where the text_default value changed to None if not provided in a patch
  request.
* Block non web frontend domains in the base url when requesting a password reset
  email.
* Increased the amount of password characters to 256 when signing up.
* Show machine readable error message when the signature has expired.

## Released (2020-07-20)

* Added raises attribute to the docstrings.
* Added OpenAPI docs.
* Refactored all SCSS classes to BEM naming.
* Use the new long text field, date field and view's field options for the example 
  tables when creating a new account. Also use the long text field when creating a new 
  table.
* Removed not needed api v0 namespace in url and python module.
* Fixed keeping the datepicker visible in the grid view when selecting a date for the 
  first time.
* Improved API 404 errors by providing a machine readable error.
* Added documentation markdown files.
* Added cookiecutter plugin boilerplate.

## Released (2020-06-08)

* Fixed not handling 500 errors.
* Prevent row context menu when right clicking on a field that's being edited.
* Added row modal editing feature to the grid view.
* Made it possible to resize the field width per view.
* Added validation and formatting for the number field.
* Cancel the editing state of a fields when the escape key is pressed.
* The next field is now selected when the tab character is pressed when a field is
  selected.
* Changed the styling of the notification alerts.
* Fixed error when changing field type and the data value wasn't in the correct
  format.
* Update the field's data values when the type changes.
* Implemented reset forgotten password functionality.
* Fill a newly created table with some initial data.
* Enabled the arrow keys to navigate through the fields in the grid view.
* Fixed memory leak bug.
* Use environment variables for all settings.
* Normalize the users email address when signing up and signing in.
* Use Django REST framework status code constants instead of integers.
* Added long text field.
* Fixed not refreshing token bug and improved authentication a little bit.
* Introduced copy, paste and delete functionality of selected fields.
* Added date/datetime field.
* Improved grid view scrolling for touch devices.
* Implemented password change function and settings popup.<|MERGE_RESOLUTION|>--- conflicted
+++ resolved
@@ -16,14 +16,11 @@
   tools, e.g. to various REST clients.
 * Added search to gallery views.
 * Views supporting search are properly updated when a column with a matching default value is added.
-<<<<<<< HEAD
 * Allow for group registrations while public registration is closed
 * Allow for signup via group invitation while public registration is closed.
-=======
 * **breaking change** Number field has been changed and doesn't use `number_type` property 
   anymore. The property `number_decimal_places` can be now set to `0` to indicate integers
   instead.
->>>>>>> 704ab3be
 
 ## Released (2022-01-13 1.8.2)
 
