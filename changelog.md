# Changelog

## Unreleased

* Fixed bug where the arrow keys of a selected cell didn't work when they were not
  rendered.
* Select new view immediately after creation.
* Added group context menu to sidebar.
* Fixed Airtable import bug where the import would fail if a row is empty.
* Fixed a problem where a form view with link row fields sends duplicate lookup requests.
* Pin backend python dependencies using pip-tools.
* Fixed the reactivity of the row values of newly created fields in some cases.
* Added `is days ago` filter to date field.
* Fixed a bug that made it possible to delete created on/modified by fields on the web frontend.
* Allow the setting of max request page size via environment variable.
* Boolean field converts the word `checked` to `True` value.
* Fixed a bug where the backend would fail hard updating token permissions for deleted tables.
* Fixed the unchecked percent aggregation calculation
* Raise Airtable import task error and fixed a couple of minor import bugs.
* Add loading bar when syncing templates to make it obvious Baserow is still loading.
* Fixed bug where old values are missing in the update trigger of the webhook.
* Scroll to the first error message if the form submission fail
* Improved backup_baserow spltting multiselect through tables in separate batches.
* Fixed a bug that truncated characters for email in the sidebar
* **breaking change** The API endpoint `/api/database/formula/<field_id>/type/` now requires
  `table_id` instead of `field_id`, and also `name` in the request body.
<<<<<<< HEAD
* Added support in dev.sh for KDE's Konsole terminal emulator.
=======
* Fixed a bug that truncated characters for email in the sidebar.
* Fixed a bug that would sometimes cancel multi-cell selection.
>>>>>>> 8ba20fbe

## Released (2022-03-03 1.9.1)

* Fixed bug when importing a formula or lookup field with an incorrect empty value.
* New templates:
    * Non-profit Organization Management
    * Elementary School Management
    * Call Center Log
    * Individual Medical Record
    * Trip History
    * Favorite Food Places
    * Wedding Client Planner
* Updated templates:
    * Holiday Shopping
    * Company Asset Tracker
    * Personal Health Log
    * Recipe Book
    * Student Planner
    * Political Campaign Contributions
* Upgraded `drf-spectacular`. Flag-style query parameters like `count` will now be displayed
  as `boolean` instead of `any` in the OpenAPI documentation. However, the behavior of these 
  flags is still the same.
* Fixed API docs enum warnings. Removed `number_type` is no longer displayed in the API docs.
* Fix the Baserow Heroku install filling up the hobby postgres by disabling template 
  syncing by default.

## Released (2022-03-02 1.9)

* Added accept `image/*` attribute to the form cover and logo upload. 
* Added management to import a shared Airtable base.
* Added web-frontend interface to import a shared Airtable base.
* Fixed adding new fields in the edit row popup that require refresh in Kanban and Form views.
* Cache model fields when generating model.
* Fixed `'<' not supported between instances of 'NoneType' and 'int'` error. Blank 
  string for a decimal value is now converted to `None` when using the REST API.
* Moved the in component `<i18n>` translations to JSON files. 
* Fix restoring table linking to trashed tables creating invalid link field. 
* Fixed not being able to create or convert a single select field with edge case name.
* Add Kanban view filters.
* Fix missing translation when importing empty CSV
* Fixed OpenAPI spec. The specification is now valid and can be used for imports to other
  tools, e.g. to various REST clients.
* Added search to gallery views.
* Views supporting search are properly updated when a column with a matching default value is added.
* Allow for group registrations while public registration is closed
* Allow for signup via group invitation while public registration is closed.
* **breaking change** Number field has been changed and doesn't use `number_type` property 
  anymore. The property `number_decimal_places` can be now set to `0` to indicate integers
  instead.
* Fixed error when the select row modal is closed immediately after opening.
* Add footer aggregations to grid view
* Hide "Export view" button if there is no valid exporter available
* Fix Django's default index naming scheme causing index name collisions.
* Added multi-cell selection and copying.
* Add "insert left" and "insert right" field buttons to grid view head context buttons.
* Workaround bug in Django's schema editor sometimes causing incorrect transaction 
  rollbacks resulting in the connection to the database becoming unusable.
* Rework Baserow docker images so they can be built and tested by gitlab CI.
* Bumped some backend and web-frontend dependencies.
* Remove runtime mjml service and pre-render email templates at build time.
* Add the all-in-one Baserow docker image.
* Migrate the Baserow Cloudron and Heroku images to work from the all-in-one.
* **breaking change** docker-compose.yml now requires secrets to be setup by the user,
  listens by default on 0.0.0.0:80 with a Caddy reverse proxy, use BASEROW_PUBLIC_URL 
  and BASEROW_CADDY_ADDRESSES now to configure a domain with optional auto https.
* Add health checks for all services.
* Ensure error logging is enabled in the Backend even when DEBUG is off.
* Removed upload file size limit.

## Released (2022-01-13 1.8.2)

* Fix Table Export showing blank modal.
* Fix vuelidate issues when baserow/web-frontend used as dependency. 

## Released (2022-01-13 1.8.1)

* Fixed migration failing when upgrading a version of Baserow installed using Postgres 
  10 or lower.
* Fixed download/preview files from another origin

## Released (2022-01-13)

* Fixed frontend errors occurring sometimes when mass deleting and restoring sorted 
  fields
* Added French translation.
* Added Video, Audio, PDF and some Office file preview.
* Added rating field type.
* Fix deleted options that appear in the command line JSON file export.
* Fix subtracting date intervals from dates in formulas in some situations not working.
* Added day of month filter to date field.
* Added gallery view.
  * Added cover field to the gallery view.
* Added length is lower than filter.
* **dev.sh users** Fixed bug in dev.sh where UID/GID were not being set correctly, 
  please rebuild any dev images you are using.
* Replaced the table `order` index with an `order, id` index to improve performance.
* **breaking change** The API endpoint to rotate a form views slug has been moved to
  `/database/views/${viewId}/rotate-slug/`.
* Increased maximum length of application name to 160 characters.
* Fixed copying/pasting for date field.
* Added ability to share grid views publicly.
* Allow changing the text of the submit button in the form view.
* Fixed reordering of single select options when initially creating the field.
* Improved performance by not rendering cells that are out of the view port.
* Fix bug where field options in rare situations could have been duplicated.
* Focused the search field when opening the modal to link a table row.
* Fixed order of fields in form preview.
* Fix the ability to make filters and sorts on invalid formula and lookup fields.
* Fixed bug preventing trash cleanup job from running after a lookup field was converted
  to another field type.
* Added cover field to the Kanban view.
* Fixed bug where not all rows were displayed on large screens.
* New templates:
    * Car Maintenance Log
    * Teacher Lesson Plans
    * Business Conference Event
    * Restaurant Management
* Updated templates:
    * Healthcare Facility Management
    * Apartment Hunt
    * Recipe Book
    * Commercial Property Management

## Released (2021-11-25)

* Increase Webhook URL max length to 2000.
* Fix trashing tables and related link fields causing the field dependency graph to
  become invalid.
* Fixed not executing premium tests.

## Released (2021-11-24)

* Fixed a bug where the frontend would fail hard if a table with no views was accessed.
* Tables can now be opened in new browser tabs.
* **Breaking Change**: Baserow's `docker-compose.yml` now allows setting the MEDIA_URL
  env variable. If using MEDIA_PORT you now need to set MEDIA_URL also.
* **Breaking Change**: Baserow's `docker-compose.yml` container names have changed to
  no longer be hardcoded to prevent naming clashes.
* Added a licensing system for the premium version.
* Fixed bug where it was possible to create duplicate trash entries.
* Fixed propType validation error when converting from a date field to a boolean field.
* Deprecate internal formula field function field_by_id.
* Made it possible to change user information.
* Added table webhooks functionality.
* Added extra indexes for user tables increasing performance.
* Add lookup field type.
* Add aggregate formula functions and the lookup formula function.
* Fixed date_diff formula function.
* Fixed a bug where the frontend would fail hard when converting a multiple select field
  inside the row edit modal.
* Added the kanban view.
* New templates:
    * House Search
    * Personal Health Log
    * Job Search
    * Single Trip Planner
    * Software Application Bug Tracker
* Updated templates:
    * Commercial Property Management
    * Company Asset Tracker
    * Wedding Planner
    * Blog Post Management
    * Home Inventory
    * Book Writing Guide
    * Political Campaign Contributions
    * Applicant Tracker

## Released (2021-10-05)

* Introduced new endpoint to get and update user account information.
* Fixed bug where a user could not be edited in the admin interface without providing 
  a password.
* Fixed bug where sometimes fields would not be ordered correctly in view exports.
* Fixed bug where brand-new fields weren't included in view exports.
* Fixed error when pasting into a single select field.
* Pasting the value of a single select option into a single select field now selects the
  first option with that value.
* The API now returns appropriate errors when trying to create a field with a name which is too long.
* Importing table data with a column name that is too long will now truncate that name.
* Fixed error when rapidly switching between template tables or views in the template 
  preview.
* Upgraded Django to version 3.2.6 and also upgraded all other backend libraries to 
  their latest versions.
* Fix minor error that could sometimes occur when a row and it's table/group/database
  were deleted in rapid succession.
* Fix accidentally locking of too many rows in various tables during update operations.
* Introduced the has file type filter.
* Fixed bug where the backend would fail hard when an invalid integer was provided as
  'before_id' when moving a row by introducing a decorator to validate query parameters.
* Fixed bug where copying a cell containing a null value resulted in an error.
* Added "Multiple Select" field type.
* Fixed a bug where the currently selected view was not in the viewport of the parent.
* Fixed a bug where views context would not scroll down after a new view has been added.
* New templates:
    * Recipe Book
    * Healthcare Facility Management
    * Bucket List
    * Apartment Hunt
    * Holiday Shopping
    * Email Marketing Campaigns
    * Book Writing Guide
    * Home Inventory
    * Political Campaign Contributions
* Updated templates:
    * Blog Post Management
* Fixed a bug where the backend would fail hard when trying to order by field name without
  using `user_field_names`.
* Added "Formula" field type with 30+ useful functions allowing dynamic per row
  calculations.

## Released (2021-08-11)

* Made it possible to leave a group.
* Changed web-frontend `/api/docs` route into `/api-docs`.
* Bumped the dependencies.
* The internal setting allowing Baserow to run with the user tables in a separate 
  database has been removed entirely to prevent data integrity issues.
* Fixed bug where the currently selected dropdown item is out of view from the dropdown
  window when scrolling with the arrow keys.
* Introduced link row field has row filter.
* Made the form view compatible with importing and exporting.
* Made it possible to use the "F2"-Key to edit a cell without clearing the cell content.
* Added password validation to password reset page.
* Add backup and restore database management commands.
* Dropped the `old_name` column.
* Hide view types that can't be exported in the export modal.
* Relaxed the URL field validator and made it consistent between the backend and 
  web-frontend.
* Fixed nuxt not restarting correctly using the provided Baserow supervisor config file.
* Added steps on how to configure Baserow to send emails in the install-on-ubuntu guide.
* Enabled password validation in the backend.
* **Premium**: You can now comment and discuss rows with others in your group, click the
  expand row button at the start of the row to view and add comments.
* Added "Last Modified" and "Created On" field types.
* Fixed moment issue if core is installed as a dependency.
* New templates:
  * Blog Post Management
* Updated templates:
  * Personal Task Manager
  * Wedding Planning
  * Book Catalog
  * Applicant Tracker
  * Project Tracker

## Released (2021-07-16)

* Fix bug preventing fields not being able to be converted to link row fields in some
  situations.

## Released (2021-07-15)

* **Breaking Change**: Baserow's `docker-compose.yml` no longer exposes ports for 
  the `db`, `mjml` and `redis` containers for security reasons. 
* **Breaking Change**: `docker-compose.yml` will by default only expose Baserow on 
  `localhost` and not `0.0.0.0`, meaning it will not be accessible remotely unless 
  manually configured.

## Released (2021-07-13)

* Added a Heroku template and one click deploy button.
* Fixed bug preventing the deletion of rows with a blank single select primary field.
* Fixed error in trash cleanup job when deleting multiple rows and a field from the
  same table at once.

## Released (2021-07-12)

* Made it possible to list table field meta-data with a token.
* Added form view.
* The API endpoint to update the grid view field options has been moved to
  `/api/database/views/{view_id}/field-options/`.
* The email field's validation is now consistent and much more permissive allowing most 
  values which look like email addresses.
* Add trash where deleted apps, groups, tables, fields and rows can be restored 
  deletion.
* Fix the create group invite endpoint failing when no message provided.
* Single select options can now be ordered by drag and drop. 
* Added before and after date filters.
* Support building Baserow out of the box on Ubuntu by lowering the required docker
  version to build Baserow down to 19.03.
* Disallow duplicate field names in the same table, blank field names or field names
  called 'order' and 'id'. Existing invalid field names will be fixed automatically. 
* Add user_field_names GET flag to various endpoints which switches the API to work
  using actual field names and not the internal field_1,field_2 etc identifiers.
* Added templates:
  * Commercial Property Management
  * Company Asset Tracker
  * Student Planner

## Released (2021-06-02)

* Fixed bug where the grid view would fail hard if a cell is selected and the component
  is destroyed.
* Made it possible to import a JSON file when creating a table.
* Made it possible to order the views by drag and drop.
* Made it possible to order the groups by drag and drop.
* Made it possible to order the applications by drag and drop.
* Made it possible to order the tables by drag and drop.
* **Premium**: Added an admin dashboard.
* **Premium**: Added group admin area allowing management of all baserow groups.
* Added today, this month and this year filter.
* Added a page containing external resources to the docs.
* Added a human-readable error message when a user tries to sign in with a deactivated
  account.
* Tables and views can now be exported to CSV (if you have installed using the ubuntu 
  guide please use the updated .conf files to enable this feature).
* **Premium** Tables and views can now be exported to JSON and XML.
* Removed URL field max length and fixed the backend failing hard because of that.
* Fixed bug where the focus of an Editable component was not always during and after
  editing if the parent component had overflow hidden.
* Fixed bug where the selected view would still be visible after deleting it.
* Templates:
  * Lightweight CRM
  * Wedding Planning
  * Book Catalog
  * App Pitch Planner

## Released (2021-05-11)

* Added configurable field limit.
* Fixed memory leak in the `link_row` field.
* Switch to using a celery based email backend by default.
* Added `--add-columns` flag to the `fill_table` management command. It creates all the
  field types before filling the table with random data.
* Reworked Baserow's Docker setup to be easier to use, faster to build and more secure.
* Make the view header more compact when the content doesn't fit anymore.
* Allow providing a `template_id` when registering a new account, which will install
  that template instead of the default database.
* Made it possible to drag and drop rows in the desired order.
* Fixed bug where the rows could get out of sync during real time collaboration.
* Made it possible to export and import the file field including contents.
* Added `fill_users` admin management command which fills baserow with fake users.
* Made it possible to drag and drop the views in the desired order.
* **Premium**: Added user admin area allowing management of all baserow users.

## Released (2021-04-08)

* Added support for importing tables from XML files.
* Added support for different** character encodings when importing CSV files.
* Prevent websocket reconnect loop when the authentication fails.
* Refactored the GridView component and improved interface speed.
* Prevent websocket reconnect when the connection closes without error.
* Added gunicorn worker test to the CI pipeline.
* Made it possible to re-order fields in a grid view.
* Show the number of filters and sorts active in the header of a grid view.
* The first user to sign-up after installation now gets given staff status.
* Rename the "includes" get parameter across all API endpoints to "include" to be 
  consistent.
* Add missing include query parameter and corresponding response attributes to API docs. 
* Remove incorrectly included "filters_disabled" field from 
  list_database_table_grid_view_rows api endpoint.
* Show an error to the user when the web socket connection could not be made and the
  reconnect loop stops.
* Fixed 100X backend web socket errors when refreshing the page.
* Fixed SSRF bug in the file upload by URL by blocking urls to the private network.
* Fixed bug where an invalid date could be converted to 0001-01-01.
* The list_database_table_rows search query parameter now searches all possible field
  types.
* Add Phone Number field.
* Add support for Date, Number and Single Select fields to the Contains and Not Contains
  view 
  filters.
* Searching all rows can now be done by clicking the new search icon in the top right.

## Released (2021-03-01)

* Redesigned the left sidebar.
* Fixed error when a very long user file name is provided when uploading.
* Upgraded DRF Spectacular dependency to the latest version.
* Added single select field form option validation.
* Changed all cookies to SameSite=lax.
* Fixed the "Ignored attempt to cancel a touchmove" error.
* Refactored the has_user everywhere such that the raise_error argument is used when
  possible.
* Added Baserow Cloudron app.
* Fixed bug where a single select field without options could not be converted to a
  another field.
* Fixed bug where the Editable component was not working if a prent a user-select:
  none; property.
* Fail hard when the web-frontend can't reach the backend because of a network error.
* Use UTC time in the date picker.
* Refactored handler get_* methods so that they never check for permissions.
* Made it possible to configure SMTP settings via environment variables.
* Added field name to the public REST API docs.
* Made the public REST API docs compatible with smaller screens.
* Made it possible for the admin to disable new signups.
* Reduced the amount of queries when using the link row field.
* Respect the date format when converting to a date field.
* Added a field type filename contains filter.

## Released (2021-02-04)

* Upgraded web-frontend dependencies.
* Fixed bug where you could not convert an existing field to a single select field
  without select options.
* Fixed bug where is was not possible to create a relation to a table that has a single
  select as primary field.
* Implemented real time collaboration.
* Added option to hide fields in a grid view.
* Keep token usage details.
* Fixed bug where an incompatible row value was visible and used while changing the
  field type.
* Fixed bug where the row in the RowEditModel was not entirely reactive and wouldn't be
  updated when the grid view was refreshed.
* Made it possible to invite other users to a group.

## Released (2021-01-06)

* Allow larger values for the number field and improved the validation.
* Fixed bug where if you have no filters, but the filter type is set to `OR` it always
  results in a not matching row state in the web-frontend.
* Fixed bug where the arrow navigation didn't work for the dropdown component in
  combination with a search query.
* Fixed bug where the page refreshes if you press enter in an input in the row modal.
* Added filtering by GET parameter to the rows listing endpoint.
* Fixed drifting context menu.
* Store updated and created timestamp for the groups, applications, tables, views,
  fields and rows.
* Made the file name editable.
* Made the rows orderable and added the ability to insert a row at a given position.
* Made it possible to include or exclude specific fields when listing rows via the API.
* Implemented a single select field.
* Fixed bug where inserting above or below a row created upon signup doesn't work
  correctly.

## Released (2020-12-01)

* Added select_for_update where it was still missing.
* Fixed API docs scrollbar size issue.
* Also lint the backend tests.
* Implemented a switch to disable all filters without deleting them.
* Made it possible to order by fields via the rows listing endpoint.
* Added community chat to the readme.
* Made the cookies strict and secure.
* Removed the redundant _DOMAIN variables.
* Set un-secure lax cookie when public web frontend url isn't over a secure connection.
* Fixed bug where the sort choose field item didn't have a hover effect.
* Implemented a file field and user files upload.
* Made it impossible for the `link_row` field to be a primary field because that can
  cause the primary field to be deleted.

## Released (2020-11-02)

* Highlight the row of a selected cell.
* Fixed error when there is no view.
* Added Ubuntu installation guide documentation.
* Added Email field.
* Added importer abstraction including a CSV and tabular paste importer.
* Added ability to navigate dropdown menus with arrow keys.
* Added confirmation modals when the user wants to delete a group, application, table,
  view or field.
* Fixed bug in the web-frontend URL validation where a '*' was invalidates.
* Made it possible to publicly expose the table data via a REST API.

## Released (2020-10-06)

* Prevent adding a new line to the long text field in the grid view when selecting the
  cell by pressing the enter key.
* Fixed The table X is not found in the store error.
* Fixed bug where the selected name of the dropdown was not updated when that name was
  changed.
* Fixed bug where the link row field is not removed from the store when the related
  table is deleted.
* Added filtering of rows per view.
* Fixed bug where the error message of the 'Select a table to link to' was not always
  displayed.
* Added URL field.
* Added sorting of rows per view.

## Released (2020-09-02)

* Added contribution guidelines.
* Fixed bug where it was not possible to change the table name when it contained a link
  row field.

## Released (2020-08-31)

* Added field that can link to the row of another table.
* Fixed bug where the text_default value changed to None if not provided in a patch
  request.
* Block non web frontend domains in the base url when requesting a password reset
  email.
* Increased the amount of password characters to 256 when signing up.
* Show machine readable error message when the signature has expired.

## Released (2020-07-20)

* Added raises attribute to the docstrings.
* Added OpenAPI docs.
* Refactored all SCSS classes to BEM naming.
* Use the new long text field, date field and view's field options for the example 
  tables when creating a new account. Also use the long text field when creating a new 
  table.
* Removed not needed api v0 namespace in url and python module.
* Fixed keeping the datepicker visible in the grid view when selecting a date for the 
  first time.
* Improved API 404 errors by providing a machine readable error.
* Added documentation markdown files.
* Added cookiecutter plugin boilerplate.

## Released (2020-06-08)

* Fixed not handling 500 errors.
* Prevent row context menu when right clicking on a field that's being edited.
* Added row modal editing feature to the grid view.
* Made it possible to resize the field width per view.
* Added validation and formatting for the number field.
* Cancel the editing state of a fields when the escape key is pressed.
* The next field is now selected when the tab character is pressed when a field is
  selected.
* Changed the styling of the notification alerts.
* Fixed error when changing field type and the data value wasn't in the correct
  format.
* Update the field's data values when the type changes.
* Implemented reset forgotten password functionality.
* Fill a newly created table with some initial data.
* Enabled the arrow keys to navigate through the fields in the grid view.
* Fixed memory leak bug.
* Use environment variables for all settings.
* Normalize the users email address when signing up and signing in.
* Use Django REST framework status code constants instead of integers.
* Added long text field.
* Fixed not refreshing token bug and improved authentication a little bit.
* Introduced copy, paste and delete functionality of selected fields.
* Added date/datetime field.
* Improved grid view scrolling for touch devices.
* Implemented password change function and settings popup.<|MERGE_RESOLUTION|>--- conflicted
+++ resolved
@@ -24,12 +24,9 @@
 * Fixed a bug that truncated characters for email in the sidebar
 * **breaking change** The API endpoint `/api/database/formula/<field_id>/type/` now requires
   `table_id` instead of `field_id`, and also `name` in the request body.
-<<<<<<< HEAD
 * Added support in dev.sh for KDE's Konsole terminal emulator.
-=======
 * Fixed a bug that truncated characters for email in the sidebar.
 * Fixed a bug that would sometimes cancel multi-cell selection.
->>>>>>> 8ba20fbe
 
 ## Released (2022-03-03 1.9.1)
 
