# Changelog

## Unreleased

* Fixed bug where the arrow keys of a selected cell didn't work when they were not
  rendered.
* Select new view immediately after creation.
* Added group context menu to sidebar.
* Fixed Airtable import bug where the import would fail if a row is empty.
* Fixed occasional UnpicklingError error when getting a value from the model cache. 
* Fixed a problem where a form view with link row fields sends duplicate lookup requests.
* Pin backend python dependencies using pip-tools.
* Fixed the reactivity of the row values of newly created fields in some cases.
* Added `is days ago` filter to date field.
* Fixed a bug that made it possible to delete created on/modified by fields on the web frontend.
* Allow the setting of max request page size via environment variable.
* Boolean field converts the word `checked` to `True` value.
* Fixed a bug where the backend would fail hard updating token permissions for deleted tables.
* Fixed the unchecked percent aggregation calculation
* Raise Airtable import task error and fixed a couple of minor import bugs.
* Add loading bar when syncing templates to make it obvious Baserow is still loading.
* Fixed bug where old values are missing in the update trigger of the webhook.
* Scroll to the first error message if the form submission fail
* Improved backup_baserow spltting multiselect through tables in separate batches.
* Fixed a bug that truncated characters for email in the sidebar
* **breaking change** The API endpoint `/api/database/formula/<field_id>/type/` now requires
  `table_id` instead of `field_id`, and also `name` in the request body.
* Added support in dev.sh for KDE's Konsole terminal emulator.
* Fixed a bug that would sometimes cancel multi-cell selection.
* Upgraded node runtime to v16.14.0
* Cache aggregation values to improve performances
* Added new endpoint to get all configured aggregations for a grid view
* Fixed DONT_UPDATE_FORMULAS_AFTER_MIGRATION env var not working correctly.
* Stopped the generated model cache clear operation also deleting all other redis keys.
<<<<<<< HEAD
* Added Spanish and Italian languages.
=======
* Added undo/redo.
>>>>>>> 620ac39f

## Released (2022-03-03 1.9.1)

* Fixed bug when importing a formula or lookup field with an incorrect empty value.
* New templates:
    * Non-profit Organization Management
    * Elementary School Management
    * Call Center Log
    * Individual Medical Record
    * Trip History
    * Favorite Food Places
    * Wedding Client Planner
* Updated templates:
    * Holiday Shopping
    * Company Asset Tracker
    * Personal Health Log
    * Recipe Book
    * Student Planner
    * Political Campaign Contributions
* Upgraded `drf-spectacular`. Flag-style query parameters like `count` will now be displayed
  as `boolean` instead of `any` in the OpenAPI documentation. However, the behavior of these 
  flags is still the same.
* Fixed API docs enum warnings. Removed `number_type` is no longer displayed in the API docs.
* Fix the Baserow Heroku install filling up the hobby postgres by disabling template 
  syncing by default.

## Released (2022-03-02 1.9)

* Added accept `image/*` attribute to the form cover and logo upload. 
* Added management to import a shared Airtable base.
* Added web-frontend interface to import a shared Airtable base.
* Fixed adding new fields in the edit row popup that require refresh in Kanban and Form views.
* Cache model fields when generating model.
* Fixed `'<' not supported between instances of 'NoneType' and 'int'` error. Blank 
  string for a decimal value is now converted to `None` when using the REST API.
* Moved the in component `<i18n>` translations to JSON files. 
* Fix restoring table linking to trashed tables creating invalid link field. 
* Fixed not being able to create or convert a single select field with edge case name.
* Add Kanban view filters.
* Fix missing translation when importing empty CSV
* Fixed OpenAPI spec. The specification is now valid and can be used for imports to other
  tools, e.g. to various REST clients.
* Added search to gallery views.
* Views supporting search are properly updated when a column with a matching default value is added.
* Allow for group registrations while public registration is closed
* Allow for signup via group invitation while public registration is closed.
* **breaking change** Number field has been changed and doesn't use `number_type` property 
  anymore. The property `number_decimal_places` can be now set to `0` to indicate integers
  instead.
* Fixed error when the select row modal is closed immediately after opening.
* Add footer aggregations to grid view
* Hide "Export view" button if there is no valid exporter available
* Fix Django's default index naming scheme causing index name collisions.
* Added multi-cell selection and copying.
* Add "insert left" and "insert right" field buttons to grid view head context buttons.
* Workaround bug in Django's schema editor sometimes causing incorrect transaction 
  rollbacks resulting in the connection to the database becoming unusable.
* Rework Baserow docker images so they can be built and tested by gitlab CI.
* Bumped some backend and web-frontend dependencies.
* Remove runtime mjml service and pre-render email templates at build time.
* Add the all-in-one Baserow docker image.
* Migrate the Baserow Cloudron and Heroku images to work from the all-in-one.
* **breaking change** docker-compose.yml now requires secrets to be setup by the user,
  listens by default on 0.0.0.0:80 with a Caddy reverse proxy, use BASEROW_PUBLIC_URL 
  and BASEROW_CADDY_ADDRESSES now to configure a domain with optional auto https.
* Add health checks for all services.
* Ensure error logging is enabled in the Backend even when DEBUG is off.
* Removed upload file size limit.

## Released (2022-01-13 1.8.2)

* Fix Table Export showing blank modal.
* Fix vuelidate issues when baserow/web-frontend used as dependency. 

## Released (2022-01-13 1.8.1)

* Fixed migration failing when upgrading a version of Baserow installed using Postgres 
  10 or lower.
* Fixed download/preview files from another origin

## Released (2022-01-13)

* Fixed frontend errors occurring sometimes when mass deleting and restoring sorted 
  fields
* Added French translation.
* Added Video, Audio, PDF and some Office file preview.
* Added rating field type.
* Fix deleted options that appear in the command line JSON file export.
* Fix subtracting date intervals from dates in formulas in some situations not working.
* Added day of month filter to date field.
* Added gallery view.
  * Added cover field to the gallery view.
* Added length is lower than filter.
* **dev.sh users** Fixed bug in dev.sh where UID/GID were not being set correctly, 
  please rebuild any dev images you are using.
* Replaced the table `order` index with an `order, id` index to improve performance.
* **breaking change** The API endpoint to rotate a form views slug has been moved to
  `/database/views/${viewId}/rotate-slug/`.
* Increased maximum length of application name to 160 characters.
* Fixed copying/pasting for date field.
* Added ability to share grid views publicly.
* Allow changing the text of the submit button in the form view.
* Fixed reordering of single select options when initially creating the field.
* Improved performance by not rendering cells that are out of the view port.
* Fix bug where field options in rare situations could have been duplicated.
* Focused the search field when opening the modal to link a table row.
* Fixed order of fields in form preview.
* Fix the ability to make filters and sorts on invalid formula and lookup fields.
* Fixed bug preventing trash cleanup job from running after a lookup field was converted
  to another field type.
* Added cover field to the Kanban view.
* Fixed bug where not all rows were displayed on large screens.
* New templates:
    * Car Maintenance Log
    * Teacher Lesson Plans
    * Business Conference Event
    * Restaurant Management
* Updated templates:
    * Healthcare Facility Management
    * Apartment Hunt
    * Recipe Book
    * Commercial Property Management

## Released (2021-11-25)

* Increase Webhook URL max length to 2000.
* Fix trashing tables and related link fields causing the field dependency graph to
  become invalid.
* Fixed not executing premium tests.

## Released (2021-11-24)

* Fixed a bug where the frontend would fail hard if a table with no views was accessed.
* Tables can now be opened in new browser tabs.
* **Breaking Change**: Baserow's `docker-compose.yml` now allows setting the MEDIA_URL
  env variable. If using MEDIA_PORT you now need to set MEDIA_URL also.
* **Breaking Change**: Baserow's `docker-compose.yml` container names have changed to
  no longer be hardcoded to prevent naming clashes.
* Added a licensing system for the premium version.
* Fixed bug where it was possible to create duplicate trash entries.
* Fixed propType validation error when converting from a date field to a boolean field.
* Deprecate internal formula field function field_by_id.
* Made it possible to change user information.
* Added table webhooks functionality.
* Added extra indexes for user tables increasing performance.
* Add lookup field type.
* Add aggregate formula functions and the lookup formula function.
* Fixed date_diff formula function.
* Fixed a bug where the frontend would fail hard when converting a multiple select field
  inside the row edit modal.
* Added the kanban view.
* New templates:
    * House Search
    * Personal Health Log
    * Job Search
    * Single Trip Planner
    * Software Application Bug Tracker
* Updated templates:
    * Commercial Property Management
    * Company Asset Tracker
    * Wedding Planner
    * Blog Post Management
    * Home Inventory
    * Book Writing Guide
    * Political Campaign Contributions
    * Applicant Tracker

## Released (2021-10-05)

* Introduced new endpoint to get and update user account information.
* Fixed bug where a user could not be edited in the admin interface without providing 
  a password.
* Fixed bug where sometimes fields would not be ordered correctly in view exports.
* Fixed bug where brand-new fields weren't included in view exports.
* Fixed error when pasting into a single select field.
* Pasting the value of a single select option into a single select field now selects the
  first option with that value.
* The API now returns appropriate errors when trying to create a field with a name which is too long.
* Importing table data with a column name that is too long will now truncate that name.
* Fixed error when rapidly switching between template tables or views in the template 
  preview.
* Upgraded Django to version 3.2.6 and also upgraded all other backend libraries to 
  their latest versions.
* Fix minor error that could sometimes occur when a row and it's table/group/database
  were deleted in rapid succession.
* Fix accidentally locking of too many rows in various tables during update operations.
* Introduced the has file type filter.
* Fixed bug where the backend would fail hard when an invalid integer was provided as
  'before_id' when moving a row by introducing a decorator to validate query parameters.
* Fixed bug where copying a cell containing a null value resulted in an error.
* Added "Multiple Select" field type.
* Fixed a bug where the currently selected view was not in the viewport of the parent.
* Fixed a bug where views context would not scroll down after a new view has been added.
* New templates:
    * Recipe Book
    * Healthcare Facility Management
    * Bucket List
    * Apartment Hunt
    * Holiday Shopping
    * Email Marketing Campaigns
    * Book Writing Guide
    * Home Inventory
    * Political Campaign Contributions
* Updated templates:
    * Blog Post Management
* Fixed a bug where the backend would fail hard when trying to order by field name without
  using `user_field_names`.
* Added "Formula" field type with 30+ useful functions allowing dynamic per row
  calculations.

## Released (2021-08-11)

* Made it possible to leave a group.
* Changed web-frontend `/api/docs` route into `/api-docs`.
* Bumped the dependencies.
* The internal setting allowing Baserow to run with the user tables in a separate 
  database has been removed entirely to prevent data integrity issues.
* Fixed bug where the currently selected dropdown item is out of view from the dropdown
  window when scrolling with the arrow keys.
* Introduced link row field has row filter.
* Made the form view compatible with importing and exporting.
* Made it possible to use the "F2"-Key to edit a cell without clearing the cell content.
* Added password validation to password reset page.
* Add backup and restore database management commands.
* Dropped the `old_name` column.
* Hide view types that can't be exported in the export modal.
* Relaxed the URL field validator and made it consistent between the backend and 
  web-frontend.
* Fixed nuxt not restarting correctly using the provided Baserow supervisor config file.
* Added steps on how to configure Baserow to send emails in the install-on-ubuntu guide.
* Enabled password validation in the backend.
* **Premium**: You can now comment and discuss rows with others in your group, click the
  expand row button at the start of the row to view and add comments.
* Added "Last Modified" and "Created On" field types.
* Fixed moment issue if core is installed as a dependency.
* New templates:
  * Blog Post Management
* Updated templates:
  * Personal Task Manager
  * Wedding Planning
  * Book Catalog
  * Applicant Tracker
  * Project Tracker

## Released (2021-07-16)

* Fix bug preventing fields not being able to be converted to link row fields in some
  situations.

## Released (2021-07-15)

* **Breaking Change**: Baserow's `docker-compose.yml` no longer exposes ports for 
  the `db`, `mjml` and `redis` containers for security reasons. 
* **Breaking Change**: `docker-compose.yml` will by default only expose Baserow on 
  `localhost` and not `0.0.0.0`, meaning it will not be accessible remotely unless 
  manually configured.

## Released (2021-07-13)

* Added a Heroku template and one click deploy button.
* Fixed bug preventing the deletion of rows with a blank single select primary field.
* Fixed error in trash cleanup job when deleting multiple rows and a field from the
  same table at once.

## Released (2021-07-12)

* Made it possible to list table field meta-data with a token.
* Added form view.
* The API endpoint to update the grid view field options has been moved to
  `/api/database/views/{view_id}/field-options/`.
* The email field's validation is now consistent and much more permissive allowing most 
  values which look like email addresses.
* Add trash where deleted apps, groups, tables, fields and rows can be restored 
  deletion.
* Fix the create group invite endpoint failing when no message provided.
* Single select options can now be ordered by drag and drop. 
* Added before and after date filters.
* Support building Baserow out of the box on Ubuntu by lowering the required docker
  version to build Baserow down to 19.03.
* Disallow duplicate field names in the same table, blank field names or field names
  called 'order' and 'id'. Existing invalid field names will be fixed automatically. 
* Add user_field_names GET flag to various endpoints which switches the API to work
  using actual field names and not the internal field_1,field_2 etc identifiers.
* Added templates:
  * Commercial Property Management
  * Company Asset Tracker
  * Student Planner

## Released (2021-06-02)

* Fixed bug where the grid view would fail hard if a cell is selected and the component
  is destroyed.
* Made it possible to import a JSON file when creating a table.
* Made it possible to order the views by drag and drop.
* Made it possible to order the groups by drag and drop.
* Made it possible to order the applications by drag and drop.
* Made it possible to order the tables by drag and drop.
* **Premium**: Added an admin dashboard.
* **Premium**: Added group admin area allowing management of all baserow groups.
* Added today, this month and this year filter.
* Added a page containing external resources to the docs.
* Added a human-readable error message when a user tries to sign in with a deactivated
  account.
* Tables and views can now be exported to CSV (if you have installed using the ubuntu 
  guide please use the updated .conf files to enable this feature).
* **Premium** Tables and views can now be exported to JSON and XML.
* Removed URL field max length and fixed the backend failing hard because of that.
* Fixed bug where the focus of an Editable component was not always during and after
  editing if the parent component had overflow hidden.
* Fixed bug where the selected view would still be visible after deleting it.
* Templates:
  * Lightweight CRM
  * Wedding Planning
  * Book Catalog
  * App Pitch Planner

## Released (2021-05-11)

* Added configurable field limit.
* Fixed memory leak in the `link_row` field.
* Switch to using a celery based email backend by default.
* Added `--add-columns` flag to the `fill_table` management command. It creates all the
  field types before filling the table with random data.
* Reworked Baserow's Docker setup to be easier to use, faster to build and more secure.
* Make the view header more compact when the content doesn't fit anymore.
* Allow providing a `template_id` when registering a new account, which will install
  that template instead of the default database.
* Made it possible to drag and drop rows in the desired order.
* Fixed bug where the rows could get out of sync during real time collaboration.
* Made it possible to export and import the file field including contents.
* Added `fill_users` admin management command which fills baserow with fake users.
* Made it possible to drag and drop the views in the desired order.
* **Premium**: Added user admin area allowing management of all baserow users.

## Released (2021-04-08)

* Added support for importing tables from XML files.
* Added support for different** character encodings when importing CSV files.
* Prevent websocket reconnect loop when the authentication fails.
* Refactored the GridView component and improved interface speed.
* Prevent websocket reconnect when the connection closes without error.
* Added gunicorn worker test to the CI pipeline.
* Made it possible to re-order fields in a grid view.
* Show the number of filters and sorts active in the header of a grid view.
* The first user to sign-up after installation now gets given staff status.
* Rename the "includes" get parameter across all API endpoints to "include" to be 
  consistent.
* Add missing include query parameter and corresponding response attributes to API docs. 
* Remove incorrectly included "filters_disabled" field from 
  list_database_table_grid_view_rows api endpoint.
* Show an error to the user when the web socket connection could not be made and the
  reconnect loop stops.
* Fixed 100X backend web socket errors when refreshing the page.
* Fixed SSRF bug in the file upload by URL by blocking urls to the private network.
* Fixed bug where an invalid date could be converted to 0001-01-01.
* The list_database_table_rows search query parameter now searches all possible field
  types.
* Add Phone Number field.
* Add support for Date, Number and Single Select fields to the Contains and Not Contains
  view 
  filters.
* Searching all rows can now be done by clicking the new search icon in the top right.

## Released (2021-03-01)

* Redesigned the left sidebar.
* Fixed error when a very long user file name is provided when uploading.
* Upgraded DRF Spectacular dependency to the latest version.
* Added single select field form option validation.
* Changed all cookies to SameSite=lax.
* Fixed the "Ignored attempt to cancel a touchmove" error.
* Refactored the has_user everywhere such that the raise_error argument is used when
  possible.
* Added Baserow Cloudron app.
* Fixed bug where a single select field without options could not be converted to a
  another field.
* Fixed bug where the Editable component was not working if a prent a user-select:
  none; property.
* Fail hard when the web-frontend can't reach the backend because of a network error.
* Use UTC time in the date picker.
* Refactored handler get_* methods so that they never check for permissions.
* Made it possible to configure SMTP settings via environment variables.
* Added field name to the public REST API docs.
* Made the public REST API docs compatible with smaller screens.
* Made it possible for the admin to disable new signups.
* Reduced the amount of queries when using the link row field.
* Respect the date format when converting to a date field.
* Added a field type filename contains filter.

## Released (2021-02-04)

* Upgraded web-frontend dependencies.
* Fixed bug where you could not convert an existing field to a single select field
  without select options.
* Fixed bug where is was not possible to create a relation to a table that has a single
  select as primary field.
* Implemented real time collaboration.
* Added option to hide fields in a grid view.
* Keep token usage details.
* Fixed bug where an incompatible row value was visible and used while changing the
  field type.
* Fixed bug where the row in the RowEditModel was not entirely reactive and wouldn't be
  updated when the grid view was refreshed.
* Made it possible to invite other users to a group.

## Released (2021-01-06)

* Allow larger values for the number field and improved the validation.
* Fixed bug where if you have no filters, but the filter type is set to `OR` it always
  results in a not matching row state in the web-frontend.
* Fixed bug where the arrow navigation didn't work for the dropdown component in
  combination with a search query.
* Fixed bug where the page refreshes if you press enter in an input in the row modal.
* Added filtering by GET parameter to the rows listing endpoint.
* Fixed drifting context menu.
* Store updated and created timestamp for the groups, applications, tables, views,
  fields and rows.
* Made the file name editable.
* Made the rows orderable and added the ability to insert a row at a given position.
* Made it possible to include or exclude specific fields when listing rows via the API.
* Implemented a single select field.
* Fixed bug where inserting above or below a row created upon signup doesn't work
  correctly.

## Released (2020-12-01)

* Added select_for_update where it was still missing.
* Fixed API docs scrollbar size issue.
* Also lint the backend tests.
* Implemented a switch to disable all filters without deleting them.
* Made it possible to order by fields via the rows listing endpoint.
* Added community chat to the readme.
* Made the cookies strict and secure.
* Removed the redundant _DOMAIN variables.
* Set un-secure lax cookie when public web frontend url isn't over a secure connection.
* Fixed bug where the sort choose field item didn't have a hover effect.
* Implemented a file field and user files upload.
* Made it impossible for the `link_row` field to be a primary field because that can
  cause the primary field to be deleted.

## Released (2020-11-02)

* Highlight the row of a selected cell.
* Fixed error when there is no view.
* Added Ubuntu installation guide documentation.
* Added Email field.
* Added importer abstraction including a CSV and tabular paste importer.
* Added ability to navigate dropdown menus with arrow keys.
* Added confirmation modals when the user wants to delete a group, application, table,
  view or field.
* Fixed bug in the web-frontend URL validation where a '*' was invalidates.
* Made it possible to publicly expose the table data via a REST API.

## Released (2020-10-06)

* Prevent adding a new line to the long text field in the grid view when selecting the
  cell by pressing the enter key.
* Fixed The table X is not found in the store error.
* Fixed bug where the selected name of the dropdown was not updated when that name was
  changed.
* Fixed bug where the link row field is not removed from the store when the related
  table is deleted.
* Added filtering of rows per view.
* Fixed bug where the error message of the 'Select a table to link to' was not always
  displayed.
* Added URL field.
* Added sorting of rows per view.

## Released (2020-09-02)

* Added contribution guidelines.
* Fixed bug where it was not possible to change the table name when it contained a link
  row field.

## Released (2020-08-31)

* Added field that can link to the row of another table.
* Fixed bug where the text_default value changed to None if not provided in a patch
  request.
* Block non web frontend domains in the base url when requesting a password reset
  email.
* Increased the amount of password characters to 256 when signing up.
* Show machine readable error message when the signature has expired.

## Released (2020-07-20)

* Added raises attribute to the docstrings.
* Added OpenAPI docs.
* Refactored all SCSS classes to BEM naming.
* Use the new long text field, date field and view's field options for the example 
  tables when creating a new account. Also use the long text field when creating a new 
  table.
* Removed not needed api v0 namespace in url and python module.
* Fixed keeping the datepicker visible in the grid view when selecting a date for the 
  first time.
* Improved API 404 errors by providing a machine readable error.
* Added documentation markdown files.
* Added cookiecutter plugin boilerplate.

## Released (2020-06-08)

* Fixed not handling 500 errors.
* Prevent row context menu when right clicking on a field that's being edited.
* Added row modal editing feature to the grid view.
* Made it possible to resize the field width per view.
* Added validation and formatting for the number field.
* Cancel the editing state of a fields when the escape key is pressed.
* The next field is now selected when the tab character is pressed when a field is
  selected.
* Changed the styling of the notification alerts.
* Fixed error when changing field type and the data value wasn't in the correct
  format.
* Update the field's data values when the type changes.
* Implemented reset forgotten password functionality.
* Fill a newly created table with some initial data.
* Enabled the arrow keys to navigate through the fields in the grid view.
* Fixed memory leak bug.
* Use environment variables for all settings.
* Normalize the users email address when signing up and signing in.
* Use Django REST framework status code constants instead of integers.
* Added long text field.
* Fixed not refreshing token bug and improved authentication a little bit.
* Introduced copy, paste and delete functionality of selected fields.
* Added date/datetime field.
* Improved grid view scrolling for touch devices.
* Implemented password change function and settings popup.<|MERGE_RESOLUTION|>--- conflicted
+++ resolved
@@ -32,11 +32,8 @@
 * Added new endpoint to get all configured aggregations for a grid view
 * Fixed DONT_UPDATE_FORMULAS_AFTER_MIGRATION env var not working correctly.
 * Stopped the generated model cache clear operation also deleting all other redis keys.
-<<<<<<< HEAD
 * Added Spanish and Italian languages.
-=======
 * Added undo/redo.
->>>>>>> 620ac39f
 
 ## Released (2022-03-03 1.9.1)
 
